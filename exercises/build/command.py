import argparse
import getpass
import json
import os
import platform
import sys
from datetime import datetime
from pathlib import Path
from tempfile import TemporaryDirectory

import grp
import pytz
from docker.errors import APIError

from dt_shell import DTCommandAbs, DTShell, dtslogger
from dt_shell.env_checks import check_docker_environment
from duckietown_docker_utils import ENV_REGISTRY
from utils.cli_utils import start_command_in_subprocess
from utils.docker_utils import get_client, pull_if_not_exist, remove_if_running
from utils.exceptions import InvalidUserInput
from utils.git_utils import check_up_to_date
from utils.notebook_utils import convert_notebooks
from utils.yaml_utils import load_yaml

usage = """

## Basic usage
    This is a helper for the exercises. 
    You must run this command inside an exercise folder. 

    To know more on the `exercise` commands, use `dts duckiebot exercise -h`.

        $ dts exercise build 

"""

BRANCH = "daffy"
ARCH = "amd64"
ROS_TEMPLATE_IMAGE = f"duckietown/challenge-aido_lf-template-ros:{BRANCH}-{ARCH}"
CF = "config.yaml"


class DTCommand(DTCommandAbs):
    @staticmethod
    def command(shell: DTShell, args):
        prog = "dts exercise build"
        parser = argparse.ArgumentParser(prog=prog, usage=usage)

        parser.add_argument(
            "--staging",
            "-t",
            dest="staging",
            action="store_true",
            default=False,
            help="Should we use the staging AIDO registry?",
        )

        parser.add_argument(
            "--debug",
            "-d",
            dest="debug",
            action="store_true",
            default=False,
            help="Will give you a terminal inside the container",
        )

        parser.add_argument(
            "--clean",
            "-c",
            dest="clean",
            action="store_true",
            default=False,
            help="Will clean the build",
        )

        parsed = parser.parse_args(args)

        working_dir = os.getcwd()
        exercise_name = Path(working_dir).stem
        dtslogger.info(f"Exercise name: {exercise_name}")

        # make sure we are in an exercise directory
        cfile_name = "config.yaml"
        cfile = os.path.join(working_dir, cfile_name)
        if not os.path.exists(cfile):
            msg = (
                f"You must run this command inside an exercise directory "
                f"containing a `{cfile_name}` file."
            )
            raise InvalidUserInput(msg)
        config = load_yaml(cfile)

        # make sure this exercise has a lab_dir key in its config file and that it points to
        # an existing directory
        labdir_name = config.get("lab_dir", None)
        if labdir_name is None:
<<<<<<< HEAD
            dtslogger.info("The exercise configuration file 'config.yaml' does not have a "
                             "'lab_dir' key to indicate where notebooks are stored. We will not build the labs")
        else:
            labdir = os.path.join(working_dir, labdir_name)
            if not os.path.exists(labdir) or not os.path.isdir(labdir):
                msg = (
                    f"The lab dir f{labdir_name} that is specified in your config file  "
                    f"doesn't seem to exist."
                )
                raise InvalidUserInput(msg)
            # make sure this exercise has a Dockerfile.lab file
            dockerfile_lab_name = "Dockerfile.lab"
            dockerfile_lab = os.path.join(working_dir, dockerfile_lab_name)

            if os.path.exists(dockerfile_lab) and os.path.isfile(dockerfile_lab):
                # build notebook image
                lab_image_name = f"{getpass.getuser()}/exercise-{exercise_name}-lab"
                client = get_client()
                logs = client.api.build(
                    path=labdir,
                    tag=lab_image_name,
                    dockerfile="Dockerfile.lab",
                    decode=True
                )
                dtslogger.info("Building environment...")
                try:
                    for log in logs:
                        if 'stream' in log:
                            sys.stdout.write(log['stream'])
                    sys.stdout.flush()
                except docker.errors.APIError as e:
                    dtslogger.error(str(e))
                    exit(1)
                dtslogger.info("Environment built!")
=======
            raise ValueError(
                "The exercise configuration file 'config.yaml' does not have a "
                "'lab_dir' key to indicate where notebooks are stored"
            )
        labdir = os.path.join(working_dir, labdir_name)
        if not os.path.exists(labdir) or not os.path.isdir(labdir):
            msg = (
                f"You must run this command inside an exercise directory "
                f"containing a `{labdir_name}` directory."
            )
            raise InvalidUserInput(msg)
>>>>>>> c51ae043

        # make sure this exercise has a ws_dir key in its config file and that it points to
        # an existing directory
        wsdir_name = config.get("ws_dir", None)
        if wsdir_name is None:
<<<<<<< HEAD
            raise ValueError("The exercise configuration file 'config.yaml' does not have a "
                             "'ws_dir' key to indicate where the solution is stored")
=======
            raise ValueError(
                "The exercise configuration file 'config.yaml' does not have a "
                "'ws_dir' key to indicate where code is stored"
            )
>>>>>>> c51ae043
        wsdir = os.path.join(working_dir, wsdir_name)
        if not os.path.exists(wsdir) or not os.path.isdir(wsdir):
            msg = (
                f"You must run this command inside an exercise directory "
                f"containing a `{wsdir_name}` directory."
            )
            raise InvalidUserInput(msg)

<<<<<<< HEAD
=======
        # make sure this exercise has a Dockerfile.lab file
        dockerfile_lab_name = "Dockerfile.lab"
        dockerfile_lab = os.path.join(working_dir, dockerfile_lab_name)

        if os.path.exists(dockerfile_lab) and os.path.isfile(dockerfile_lab):
            # build notebook image
            lab_image_name = f"{getpass.getuser()}/exercise-{exercise_name}-lab"
            client = get_client()
            logs = client.api.build(path=labdir, tag=lab_image_name, dockerfile="Dockerfile.lab", decode=True)
            dtslogger.info("Building environment...")
            try:
                for log in logs:
                    if "stream" in log:
                        sys.stdout.write(log["stream"])
                sys.stdout.flush()
            except APIError as e:
                dtslogger.error(str(e))
                exit(1)
            dtslogger.info("Environment built!")

        if not os.path.exists(os.path.join(working_dir, "config.yaml")):
            msg = "You must run this command inside the exercise directory"
            raise InvalidUserInput(msg)
        fn = os.path.join(working_dir, CF)
        config = load_yaml(fn)
>>>>>>> c51ae043
        use_ros = config.get("ros", False)

        # Convert all the notebooks listed in the config file to python scripts and
        # move them in the specified package in the exercise ws.
        # Copy fiels listed in the config.yaml into the target_dir
        if "files" in config:
            convert_notebooks(config["files"])

        REGISTRY = os.getenv(ENV_REGISTRY, "docker.io")

        def add_registry(x):
            if REGISTRY in x:
                raise
            return REGISTRY + "/" + x

        if use_ros:

            ws_dir = config["ws_dir"]
            client = check_docker_environment()
            ros_template_image = add_registry(ROS_TEMPLATE_IMAGE)

            if parsed.debug:
                cmd = "bash"
            elif parsed.clean:
                cmd = ["catkin", "clean", "--workspace", f"{ws_dir}"]
            else:
                cmd = ["catkin", "build", "--workspace", f"{ws_dir}"]

            container_name = "ros_template_catkin_build"
            remove_if_running(client, container_name)
            ros_template_volumes = {working_dir + f"/{ws_dir}": {"bind": f"/code/{ws_dir}", "mode": "rw"}}
            on_mac = "Darwin" in platform.system()
            if on_mac:
                group_add = []
            else:
                group_add = [g.gr_gid for g in grp.getgrall() if getpass.getuser() in g.gr_mem]

            FAKE_HOME_GUEST = "/fake-home"
            with TemporaryDirectory() as tmpdir:
                fake_home_host = os.path.join(tmpdir, "fake-home")
                os.makedirs(fake_home_host)

                ros_template_volumes[fake_home_host] = {"bind": FAKE_HOME_GUEST, "mode": "rw"}

                ros_template_params = {
                    "image": ros_template_image,
                    "name": container_name,
                    "volumes": ros_template_volumes,
                    "command": cmd,
                    "stdin_open": True,
                    "tty": True,
                    "detach": True,
                    "remove": True,
                    "stream": True,
                    "environment": {
                        "USER": getpass.getuser(),
                        "USERID": os.getuid(),
                        "HOME": FAKE_HOME_GUEST,
                        "PYTHONDONTWRITEBYTECODE": "1",
                    },
                    "user": os.getuid(),
                    "group_add": group_add,
                }

                dtslogger.debug(
                    f"Running with configuration:\n\n"
                    f"{json.dumps(ros_template_params, indent=4, sort_keys=True)}"
                )
                pull_if_not_exist(client, ros_template_params["image"])
                client.containers.run(**ros_template_params)
                attach_cmd = f"docker attach {container_name}"
                start_command_in_subprocess(attach_cmd)

<<<<<<< HEAD
        # up = check_up_to_date(shell, "mooc-exercises")
        # dtslogger.debug(up.commit.sha)
        # if not up.uptodate:
        #     n = datetime.now(tz=pytz.utc)
        #     delta = n - up.commit.date
        #     hours = delta.total_seconds() / (60 * 60)
        #     dtslogger.warn(f"The repo has been updated {hours:.1f} hours ago. "
        #                    f"Please merge from upstream.")
        #     dtslogger.warn(f"Commit {up.commit.url}")
        # else:
        #     dtslogger.debug("OK, up to date ")
=======
        up = check_up_to_date(shell, "mooc-exercises")
        dtslogger.debug(up.commit.sha)
        if not up.uptodate:
            n = datetime.now(tz=pytz.utc)
            delta = n - up.commit.date
            hours = delta.total_seconds() / (60 * 60)
            dtslogger.warn(
                f"The repo has been updated {hours:.1f} hours ago. " f"Please merge from upstream."
            )
            dtslogger.warn(f"Commit {up.commit.url}")
        else:
            dtslogger.debug("OK, up to date ")
>>>>>>> c51ae043

        dtslogger.info("Build complete")<|MERGE_RESOLUTION|>--- conflicted
+++ resolved
@@ -94,7 +94,6 @@
         # an existing directory
         labdir_name = config.get("lab_dir", None)
         if labdir_name is None:
-<<<<<<< HEAD
             dtslogger.info("The exercise configuration file 'config.yaml' does not have a "
                              "'lab_dir' key to indicate where notebooks are stored. We will not build the labs")
         else:
@@ -129,33 +128,17 @@
                     dtslogger.error(str(e))
                     exit(1)
                 dtslogger.info("Environment built!")
-=======
-            raise ValueError(
-                "The exercise configuration file 'config.yaml' does not have a "
-                "'lab_dir' key to indicate where notebooks are stored"
-            )
-        labdir = os.path.join(working_dir, labdir_name)
-        if not os.path.exists(labdir) or not os.path.isdir(labdir):
-            msg = (
-                f"You must run this command inside an exercise directory "
-                f"containing a `{labdir_name}` directory."
-            )
-            raise InvalidUserInput(msg)
->>>>>>> c51ae043
 
         # make sure this exercise has a ws_dir key in its config file and that it points to
         # an existing directory
         wsdir_name = config.get("ws_dir", None)
         if wsdir_name is None:
-<<<<<<< HEAD
             raise ValueError("The exercise configuration file 'config.yaml' does not have a "
                              "'ws_dir' key to indicate where the solution is stored")
-=======
             raise ValueError(
                 "The exercise configuration file 'config.yaml' does not have a "
                 "'ws_dir' key to indicate where code is stored"
-            )
->>>>>>> c51ae043
+
         wsdir = os.path.join(working_dir, wsdir_name)
         if not os.path.exists(wsdir) or not os.path.isdir(wsdir):
             msg = (
@@ -164,34 +147,6 @@
             )
             raise InvalidUserInput(msg)
 
-<<<<<<< HEAD
-=======
-        # make sure this exercise has a Dockerfile.lab file
-        dockerfile_lab_name = "Dockerfile.lab"
-        dockerfile_lab = os.path.join(working_dir, dockerfile_lab_name)
-
-        if os.path.exists(dockerfile_lab) and os.path.isfile(dockerfile_lab):
-            # build notebook image
-            lab_image_name = f"{getpass.getuser()}/exercise-{exercise_name}-lab"
-            client = get_client()
-            logs = client.api.build(path=labdir, tag=lab_image_name, dockerfile="Dockerfile.lab", decode=True)
-            dtslogger.info("Building environment...")
-            try:
-                for log in logs:
-                    if "stream" in log:
-                        sys.stdout.write(log["stream"])
-                sys.stdout.flush()
-            except APIError as e:
-                dtslogger.error(str(e))
-                exit(1)
-            dtslogger.info("Environment built!")
-
-        if not os.path.exists(os.path.join(working_dir, "config.yaml")):
-            msg = "You must run this command inside the exercise directory"
-            raise InvalidUserInput(msg)
-        fn = os.path.join(working_dir, CF)
-        config = load_yaml(fn)
->>>>>>> c51ae043
         use_ros = config.get("ros", False)
 
         # Convert all the notebooks listed in the config file to python scripts and
@@ -265,7 +220,7 @@
                 attach_cmd = f"docker attach {container_name}"
                 start_command_in_subprocess(attach_cmd)
 
-<<<<<<< HEAD
+        # The problem with the below is that it presumes that we are in a repo called `mooc-exercises` which is not a good assumption
         # up = check_up_to_date(shell, "mooc-exercises")
         # dtslogger.debug(up.commit.sha)
         # if not up.uptodate:
@@ -277,19 +232,6 @@
         #     dtslogger.warn(f"Commit {up.commit.url}")
         # else:
         #     dtslogger.debug("OK, up to date ")
-=======
-        up = check_up_to_date(shell, "mooc-exercises")
-        dtslogger.debug(up.commit.sha)
-        if not up.uptodate:
-            n = datetime.now(tz=pytz.utc)
-            delta = n - up.commit.date
-            hours = delta.total_seconds() / (60 * 60)
-            dtslogger.warn(
-                f"The repo has been updated {hours:.1f} hours ago. " f"Please merge from upstream."
-            )
-            dtslogger.warn(f"Commit {up.commit.url}")
-        else:
-            dtslogger.debug("OK, up to date ")
->>>>>>> c51ae043
+
 
         dtslogger.info("Build complete")