--- conflicted
+++ resolved
@@ -1,28 +1,21 @@
 import argparse
 import getpass
 import os
-<<<<<<< HEAD
 from datetime import datetime
+import sys
+from pathlib import Path
 
 import pytz
 from dt_shell import DTCommandAbs, DTShell, dtslogger
-=======
-import sys
-from pathlib import Path
-
 import docker
 from dt_shell import DTCommandAbs, DTShell, dtslogger, UserError
->>>>>>> bc3efdb4
 from dt_shell.env_checks import check_docker_environment
 
 from utils.cli_utils import start_command_in_subprocess
-<<<<<<< HEAD
 from utils.docker_utils import pull_if_not_exist, remove_if_running
 from utils.exceptions import InvalidUserInput
 from utils.git_utils import check_up_to_date
-=======
 from utils.docker_utils import pull_if_not_exist, remove_if_running, get_client
->>>>>>> bc3efdb4
 from utils.notebook_utils import convert_notebooks
 from utils.yaml_utils import load_yaml
 
