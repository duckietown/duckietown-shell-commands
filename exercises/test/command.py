import argparse

# from git import Repo # pip install gitpython
import os
import platform
import subprocess

import nbformat  # install before?
import requests
import time
import threading
import signal
import yaml

from typing import List

from dt_shell import DTCommandAbs, dtslogger
from dt_shell.env_checks import check_docker_environment
from nbconvert.exporters import PythonExporter

from utils.cli_utils import check_program_dependency, start_command_in_subprocess
from utils.docker_utils import get_remote_client, pull_if_not_exist, pull_image, remove_if_running
from utils.networking_utils import get_duckiebot_ip

usage = """

## Basic usage
    This is an helper for the exercises.
    You must run this command inside an exercise folder.

    To know more on the `exercise` commands, use `dts duckiebot exercise -h`.

        $ dts exercise test --duckiebot_name [DUCKIEBOT_NAME]

"""

BRANCH = "daffy"
DEFAULT_ARCH = "amd64"
REMOTE_ARCH = "arm32v7"
AIDO_REGISTRY = "registry-stage.duckietown.org"
ROSCORE_IMAGE = "duckietown/dt-commons:" + BRANCH
SIMULATOR_IMAGE = "duckietown/challenge-aido_lf-simulator-gym:" + BRANCH + "-amd64"  # no arch
ROS_TEMPLATE_IMAGE = "duckietown/challenge-aido_lf-baseline-duckietown:" + BRANCH
VNC_IMAGE = "duckietown/dt-gui-tools:" + BRANCH + "-amd64"  # always on amd64
MIDDLEWARE_IMAGE = "duckietown/mooc-fifos-connector:" + BRANCH + "-amd64"  # no arch
BRIDGE_IMAGE = "duckietown/dt-duckiebot-fifos-bridge:" + BRANCH

DEFAULT_REMOTE_USER = "duckie"
AGENT_ROS_PORT = "11312"


class InvalidUserInput(Exception):
    pass


from dt_shell import DTShell


class DTCommand(DTCommandAbs):
    @staticmethod
    def command(shell: DTShell, args):
        prog = "dts exercise test"
        parser = argparse.ArgumentParser(prog=prog, usage=usage)

        parser.add_argument(
            "--duckiebot_name",
            "-b",
            dest="duckiebot_name",
            default=None,
            help="Name of the Duckiebot on which to run the exercise",
        )

        parser.add_argument(
            "--sim",
            "-s",
            dest="sim",
            action="store_true",
            default=False,
            help="Should we run it in the simulator instead of the real robot?",
        )

        parser.add_argument(
            "--stop", dest="stop", action="store_true", default=False, help="just stop all the containers",
        )

        parser.add_argument(
            "--staging",
            "-t",
            dest="staging",
            action="store_true",
            default=False,
            help="Should we use the staging AIDO registry?",
        )

        parser.add_argument(
            "--local",
            "-l",
            dest="local",
            action="store_true",
            default=False,
            help="Should we run the agent locally (i.e. on this machine)? Important Note: "
            + "this is not expected to work on MacOSX",
        )

        parser.add_argument(
            "--debug", dest="debug", action="store_true", default=False, help="See extra debugging output",
        )

        parser.add_argument(
            "--pull", dest="pull", action="store_true", default=False, help="Should we pull all of the images"
        )

        parser.add_argument(
            "--restart_agent",
            "-r",
            dest="restart_agent",
            action="store_true",
            default=False,
            help="Flag to only restart the agent container and nothing else. Useful when you are developing "
            "your agent",
        )

        parser.add_argument(
            "--interactive",
            "-i",
            dest="interactive",
            action="store_true",
            default=False,
            help="Will run the agent in interactive mode with the code mounted",
        )

        parsed = parser.parse_args(args)

        # get the local docker client
        local_client = check_docker_environment()

        # Keep track of the container to monitor
        # (only detached containers)
        # we will stop if one crashes
        containers_to_monitor = []

        # let's do all the input checks

        duckiebot_name = parsed.duckiebot_name
        if duckiebot_name is None and not parsed.sim:
            msg = "You must specify a duckiebot_name or run in the simulator"
            raise InvalidUserInput(msg)

        if not parsed.local and parsed.sim:
            dtslogger.info("Note: Running locally since we are using simulator")
            parsed.local = True

        if not parsed.sim:
            duckiebot_ip = get_duckiebot_ip(duckiebot_name)
            duckiebot_client = get_remote_client(duckiebot_ip)

        if parsed.staging:
            sim_image = AIDO_REGISTRY + "/" + SIMULATOR_IMAGE
            middle_image = AIDO_REGISTRY + "/" + MIDDLEWARE_IMAGE
            ros_template_image = AIDO_REGISTRY + "/" + ROS_TEMPLATE_IMAGE
        else:
            sim_image = SIMULATOR_IMAGE
            middle_image = MIDDLEWARE_IMAGE
            ros_template_image = ROS_TEMPLATE_IMAGE

        # done input checks

        #
        #   get current working directory to check if it is an exercise directory
        #
        working_dir = os.getcwd()
        exercise_name = os.path.basename(working_dir)
        dtslogger.info(f"Running exercise {exercise_name}")
        if not os.path.exists(working_dir + "/config.yaml"):
            msg = "You must run this command inside the exercise directory"
            raise InvalidUserInput(msg)

        config = load_yaml(working_dir + "/config.yaml")
        env_dir = working_dir + "/assets/setup/"



        if parsed.local:
            agent_client = local_client
            arch = DEFAULT_ARCH
        else:
            # let's set some things up to run on the Duckiebot
            check_program_dependency("rsync")
            remote_base_path = f"{DEFAULT_REMOTE_USER}@{duckiebot_name}.local:/code/"
            dtslogger.info(f"Syncing your local folder with {duckiebot_name}")
            exercise_cmd = f"rsync --archive {working_dir} {remote_base_path}"
            _run_cmd(exercise_cmd, shell=True)

            # arch
            arch = REMOTE_ARCH
            agent_client = duckiebot_client

        # let's clean up any mess from last time
        sim_container_name = "challenge-aido_lf-simulator-gym"
        ros_container_name = "ros_core"
        vnc_container_name = "dt-gui-tools"
        middleware_container_name = "mooc-fifos-connector"
        ros_template_container_name = "agent"
        bridge_container_name = "dt-duckiebot-fifos-bridge"

        if parsed.restart_agent:
            remove_if_running(agent_client, ros_template_container_name)
            remove_if_running(agent_client, bridge_container_name)
        else:
            remove_if_running(agent_client, sim_container_name)
            remove_if_running(agent_client, ros_container_name)
            remove_if_running(local_client, vnc_container_name)  # vnc always local
            remove_if_running(agent_client, middleware_container_name)
            remove_if_running(agent_client, ros_template_container_name)
            remove_if_running(agent_client, bridge_container_name)
            try:
                dict = agent_client.networks.prune()
                dtslogger.info("Successfully removed network %s" % dict)
            except Exception as e:
                dtslogger.warn("error removing volume: %s" % e)

            try:
                dict = agent_client.volumes.prune()
                dtslogger.info("Successfully removed volume %s" % dict)
            except Exception as e:
                dtslogger.warn("error removing volume: %s" % e)

        if parsed.stop:
            exit(0)

        # done cleaning

        if not parsed.local:
            ros_env = {
                "ROS_MASTER_URI": f"http://{duckiebot_ip}:{AGENT_ROS_PORT}",
            }
        else:
            ros_env = {"ROS_MASTER_URI": f"http://{ros_container_name}:{AGENT_ROS_PORT}"}
            if parsed.sim:
                ros_env["VEHICLE_NAME"] = "agent"
                ros_env["HOSTNAME"] = "agent"
            else:
                ros_env["VEHICLE_NAME"] = duckiebot_name
                ros_env["HOSTNAME"] = duckiebot_name

        # let's update the images based on arch
        ros_image = f"{ROSCORE_IMAGE}-{arch}"
        ros_template_image = f"{ros_template_image}-{arch}"
        bridge_image = f"{BRIDGE_IMAGE}-{arch}"

        # let's see if we should pull the images
        local_images = [VNC_IMAGE, middle_image, sim_image]
        agent_images = [bridge_image, ros_image, ros_template_image]

        if parsed.pull:
            for image in local_images:
                dtslogger.info(f"Pulling {image}")
                pull_image(image, local_client)
            for image in agent_images:
                dtslogger.info(f"Pulling {image}")
                pull_image(image, agent_client)

        if not parsed.restart_agent:
            try:
                agent_network = agent_client.networks.create("agent-network", driver="bridge")
            except Exception as e:
                dtslogger.warn("error creating network: %s" % e)

            try:
                fifos_volume = agent_client.volumes.create(name="fifos")
            except Exception as e:
                dtslogger.warn("error creating volume: %s" % e)
                raise
        else:
            try:
                agent_network = agent_client.networks.get("agent-network")
            except Exception as e:
                dtslogger.warn("error getting network: %s" % e)
            try:
                fifos_volume = agent_client.volumes.get("fifos")
            except Exception as e:
                dtslogger.warn("error getting volume: %s" % e)

        fifos_bind = {fifos_volume.name: {"bind": "/fifos", "mode": "rw"}}

        # are we running on a mac?
        if "darwin" in platform.system().lower():
            running_on_mac = True
        else:
            running_on_mac = False  # if we aren't running on mac we're on Linux

        if parsed.restart_agent:
            launch_bridge(
                bridge_container_name,
                duckiebot_name,
                fifos_bind,
                bridge_image,
                parsed,
                running_on_mac,
                agent_client,
            )
            launch_agent(
                ros_template_container_name,
                env_dir,
                ros_env,
                fifos_bind,
                parsed,
                working_dir,
                exercise_name,
                ros_template_image,
                agent_network,
                agent_client,
                duckiebot_name,
                config,
            )
            exit(0)

        # Launch things one by one

        if parsed.sim:
            # let's launch the simulator

            sim_env = load_yaml(env_dir + "sim_env.yaml")

            dtslogger.info(f"Running simulator {sim_container_name} from {sim_image}")
            sim_params = {
                "image": sim_image,
                "name": sim_container_name,
                "network": agent_network.name,  # always local
                "environment": sim_env,
                "volumes": fifos_bind,
                "tty": True,
                "detach": True,
            }

            if parsed.debug:
                dtslogger.info(sim_params)

            pull_if_not_exist(agent_client, sim_params["image"])
            sim_container = agent_client.containers.run(**sim_params)
            containers_to_monitor.append(sim_container)

            # let's launch the middleware_manager
            dtslogger.info(f"Running middleware {middleware_container_name} from {middle_image}")
            middleware_env = load_yaml(env_dir + "middleware_env.yaml")
            middleware_port = {"8090/tcp": ("0.0.0.0", 8090)}
            mw_params = {
                "image": middle_image,
                "name": middleware_container_name,
                "environment": middleware_env,
                "ports": middleware_port,
                "network": agent_network.name,  # always local
                "volumes": fifos_bind,
                "detach": True,
                "tty": True,
            }

            if parsed.debug:
                dtslogger.info(mw_params)

            pull_if_not_exist(agent_client, mw_params["image"])
            mw_container = agent_client.containers.run(**mw_params)
            containers_to_monitor.append(mw_container)

        else:  # we are running on a duckiebot
            bridge_container = launch_bridge(
                bridge_container_name,
                duckiebot_name,
                fifos_bind,
                bridge_image,
                parsed,
                running_on_mac,
                agent_client,
            )
            containers_to_monitor.append(bridge_container)

        # done with sim/duckiebot specific stuff.

        # let's launch the ros-core

        dtslogger.info(f"Running ROS container {ros_container_name} from {ros_image}")

        ros_port = {f"{AGENT_ROS_PORT}/tcp": ("0.0.0.0", AGENT_ROS_PORT)}
        ros_params = {
            "image": ros_image,
            "name": ros_container_name,
            "environment": ros_env,
            "ports": ros_port,
            "detach": True,
            "tty": True,
            "command": f"roscore -p {AGENT_ROS_PORT}",
        }

        if parsed.local:
            ros_params["network"] = agent_network.name
        else:
            ros_params["network_mode"] = "host"

        if parsed.debug:
            dtslogger.info(ros_params)
        pull_if_not_exist(agent_client, ros_params["image"])
        ros_container = agent_client.containers.run(**ros_params)
        containers_to_monitor.append(ros_container)

        # let's launch vnc
        dtslogger.info(f"Running VNC {vnc_container_name} from {VNC_IMAGE}")
        vnc_port = {"8087/tcp": ("0.0.0.0", 8087)}
        vnc_env = ros_env
        if not parsed.local:
            vnc_env["VEHICLE_NAME"] = duckiebot_name
            vnc_env["ROS_MASTER"] = duckiebot_name
            vnc_env["HOSTNAME"] = duckiebot_name
        vnc_params = {
            "image": VNC_IMAGE,
            "name": vnc_container_name,
            "command": "dt-launcher-vnc",
            "environment": vnc_env,
            "stream": True,
            "ports": vnc_port,
            "detach": True,
            "tty": True,
        }

        if parsed.local:
            vnc_params["network"] = agent_network.name
        else:
            if not running_on_mac:
                vnc_params["network_mode"] = "host"

        if parsed.debug:
            dtslogger.info(vnc_params)

        # vnc always runs on local client
        pull_if_not_exist(local_client, vnc_params["image"])
        vnc_container = local_client.containers.run(**vnc_params)
        containers_to_monitor.append(vnc_container)

<<<<<<< HEAD
        launch_agent(
            ros_template_container_name,
            env_dir,
            ros_env,
            fifos_bind,
            parsed,
            working_dir,
            exercise_name,
            ros_template_image,
            agent_network,
            agent_client,
            duckiebot_name,
            config,
        )
=======

        # Setup functions for monitor and cleanup
        stop_attached_container = lambda: agent_client.containers.get(ros_template_container_name).kill()
        launch_container_monitor(containers_to_monitor, stop_attached_container)

        # We will catch CTRL+C and cleanup containers
        signal.signal(signal.SIGINT, lambda signum, frame: clean_shutdown(containers_to_monitor, stop_attached_container))

        dtslogger.info("Starting attached container")

        try:
            ros_template_container = launch_agent(
                ros_template_container_name,
                env_dir,
                ros_env,
                fifos_bind,
                parsed,
                working_dir,
                exercise_name,
                ros_template_image,
                agent_network,
                agent_client,
                duckiebot_name,
            )
        except Exception as e:
            dtslogger.info(f"Attached container terminated {e}")
        finally:
            clean_shutdown(containers_to_monitor, stop_attached_container)
>>>>>>> 66765e89

        dtslogger.info("All done")


def clean_shutdown(containers, stop_attached_container):
    dtslogger.info("Cleaning containers")
    for container in containers:
        dtslogger.info(f"Killing container {container.name}")
        try:
            container.kill()
        except:
            dtslogger.info(f"Container {container.name} already stopped.")
    try:
        stop_attached_container()
    except:
        dtslogger.info(f"attached container already stopped.")



def launch_container_monitor(containers_to_monitor, stop_attached_container):
    """
    Start a daemon thread that will exit when the application exits.
    Monitor should Stop everything if a containers exits and display logs
    """
    monitor_thread = threading.Thread(target=monitor_containers, args=(containers_to_monitor, stop_attached_container), daemon=True)
    dtslogger.info("Starting monitor thread")
    dtslogger.info(f"Containers to monitor: {[container.name for container in containers_to_monitor]}")
    monitor_thread.start()


def monitor_containers(containers_to_monitor: List, stop_attached_container):
    """
    When an error is found, we display info and kill the attached thread to stop main process
    """
    while True:
        errors = []
        dtslogger.debug(f"{len(containers_to_monitor)} container to monitor")
        for container in containers_to_monitor:
            container.reload()
            status = container.status
            dtslogger.debug(f"container {container.name} in state {status}")
            if(status in ["exited","dead"]):
                errors.append({
                    "name":container.name,
                    "id":container.id,
                    "status":container.status,
                    "image":container.image.attrs["RepoTags"],
                    "logs":container.logs()
                })
            else:
                dtslogger.debug("Containers monitor check passed.")
        
        if errors:
            dtslogger.info(f"Monitor found {len(errors)} exited containers")
            for e in errors:
                dtslogger.error(f"""Monitored container exited:
                container: {e['name']}
                id: {e['id']}
                status: {e['status']}
                image: {e['image']}
                logs: {e['logs'].decode()}
                """)
            dtslogger.info("Sending kill to container attached container")
            stop_attached_container()

        time.sleep(5)

def launch_agent(
    ros_template_container_name,
    env_dir,
    ros_env,
    fifos_bind,
    parsed,
    working_dir,
    exercise_name,
    ros_template_image,
    agent_network,
    agent_client,
    duckiebot_name,
    config,
):
    # Let's launch the ros template
    # TODO read from the config.yaml file which template we should launch
    dtslogger.info(f"Running the {ros_template_container_name} from {ros_template_image}")

    ros_template_env = load_yaml(env_dir + "ros_template_env.yaml")
    ros_template_env = {**ros_env, **ros_template_env}
    ros_template_volumes = fifos_bind

    ws_dir = "/" + config['ws_dir']

    if parsed.sim or parsed.local:
        ros_template_volumes[working_dir + "/assets"] = {"bind": "/data/config", "mode": "rw"}
        ros_template_volumes[working_dir + "/launchers"] = {"bind": "/code/launchers", "mode": "rw"}
        ros_template_volumes[working_dir + ws_dir] = {"bind": f"/code{ws_dir}", "mode": "rw"}
    else:
        ros_template_volumes[f"/data/config"] = {"bind": "/data/config", "mode": "rw"}
        ros_template_volumes[f"/code/{exercise_name}/launchers"] = {"bind": "/code/launchers", "mode": "rw"}
        ros_template_volumes[f"/code/{exercise_name}{ws_dir}"] = {
            "bind": f"/code{ws_dir}",
            "mode": "rw",
        }

    if parsed.local and not parsed.sim:
        # get the calibrations from the robot with the REST API
        get_calibration_files(working_dir + "/assets", parsed.duckiebot_name)

    ros_template_params = {
        "image": ros_template_image,
        "name": ros_template_container_name,
        "volumes": ros_template_volumes,
        "environment": ros_template_env,
        "detach": True,
        "tty": True,
        "command": [f"/code/launchers/{config['agent_run_cmd']}"],
    }

    if parsed.local:
        ros_template_params["network"] = agent_network.name
    else:
        ros_template_params["network_mode"] = "host"

    if parsed.interactive:
        ros_template_params["command"] = "/bin/bash"
        ros_template_params["stdin_open"] = True

    if parsed.debug:
        dtslogger.info(ros_template_params)

    pull_if_not_exist(agent_client, ros_template_params["image"])
    ros_template_container = agent_client.containers.run(**ros_template_params)

    attach_cmd = "docker %s attach %s" % (
        "" if parsed.local else f"-H {duckiebot_name}.local",
        ros_template_container_name,
    )
    start_command_in_subprocess(attach_cmd)

    return ros_template_container


def launch_bridge(
    bridge_container_name, duckiebot_name, fifos_bind, bridge_image, parsed, running_on_mac, agent_client
):
    # let's launch the duckiebot fifos bridge, note that this one runs in a different
    # ROS environment, the one on the robot
    dtslogger.info(f"Running {bridge_container_name} from {bridge_image}")
    bridge_env = {
        "HOSTNAME": f"{duckiebot_name}",
        "VEHICLE_NAME": f"{duckiebot_name}",
        "ROS_MASTER_URI": f"http://{duckiebot_name}.local:11311",
    }
    bridge_volumes = fifos_bind
    if not running_on_mac or not parsed.local:
        bridge_volumes["/var/run/avahi-daemon/socket"] = {"bind": "/var/run/avahi-daemon/socket", "mode": "rw"}

    bridge_params = {
        "image": bridge_image,
        "name": bridge_container_name,
        "environment": bridge_env,
        "network_mode": "host",  # bridge always on host
        "volumes": fifos_bind,
        "detach": True,
        "tty": True,
    }

    # if we are local - we need to have a network so that the hostname
    # matches the ROS_MASTER_URI or else ROS complains. If we are running on the
    # Duckiebot we set the hostname to be the duckiebot name so we can use host mode
    if parsed.local and running_on_mac:
        dtslogger.warn(
            "WARNING: Running agent locally not in simulator is not expected to work. Suggest to remove the "
            "--local flag"
        )

    if parsed.debug:
        dtslogger.info(bridge_params)

    pull_if_not_exist(agent_client, bridge_params["image"])
    bridge_container = agent_client.containers.run(**bridge_params)
    return bridge_container


def convertNotebook(filepath, export_path) -> bool:
    if not os.path.exists(filepath):
        return False
    nb = nbformat.read(filepath, as_version=4)
    exporter = PythonExporter()

    # source is a tuple of python source code
    # meta contains metadata
    source, _ = exporter.from_notebook_node(nb)
    try:
        with open(export_path, "w+") as fh:
            fh.writelines(source)
    except Exception:
        return False

    return True


def load_yaml(file_name):
    with open(file_name) as f:
        try:
            env = yaml.load(f, Loader=yaml.FullLoader)
        except Exception as e:
            dtslogger.warn("error reading simulation environment config: %s" % e)
        return env


def _run_cmd(cmd, get_output=False, print_output=False, suppress_errors=False, shell=False):
    if shell and isinstance(cmd, (list, tuple)):
        cmd = " ".join([str(s) for s in cmd])
    dtslogger.debug("$ %s" % cmd)
    if get_output:
        proc = subprocess.Popen(cmd, stdout=subprocess.PIPE, shell=shell)
        proc.wait()
        if proc.returncode != 0:
            if not suppress_errors:
                msg = "The command {} returned exit code {}".format(cmd, proc.returncode)
                dtslogger.error(msg)
                raise RuntimeError(msg)
        out = proc.stdout.read().decode("utf-8").rstrip()
        if print_output:
            print(out)
        return out
    else:
        try:
            subprocess.check_call(cmd, shell=shell)
        except subprocess.CalledProcessError as e:
            if not suppress_errors:
                raise e


# get the calibration files off the robot
def get_calibration_files(destination_dir, duckiebot_name):
    dtslogger.info("Getting all calibration files")

    calib_files = [
        "calibrations/camera_intrinsic/{duckiebot:s}.yaml",
        "calibrations/camera_extrinsic/{duckiebot:s}.yaml",
        "calibrations/kinematics/{duckiebot:s}.yaml",
    ]

    for calib_file in calib_files:
        calib_file = calib_file.format(duckiebot=duckiebot_name)
        url = "http://{:s}.local/files/config/{:s}".format(duckiebot_name, calib_file)
        # get calibration using the files API
        dtslogger.debug('Fetching file "{:s}"'.format(url))
        res = requests.get(url, timeout=10)
        if res.status_code != 200:
            dtslogger.warn(
                "Could not get the calibration file {:s} from the robot {:s}. Is your Duckiebot calibrated? "
                "".format(calib_file, duckiebot_name)
            )
            continue
        # make destination directory
        dirname = os.path.join(destination_dir, os.path.dirname(calib_file))
        if not os.path.isdir(dirname):
            dtslogger.debug('Creating directory "{:s}"'.format(dirname))
            os.makedirs(dirname)
        # save calibration file to disk
        # NOTE: all agent names in evaluations are "agent" so need to copy
        #       the robot specific calibration to default
        destination_file = os.path.join(dirname, "agent.yaml")
        dtslogger.debug(
            'Writing calibration file "{:s}:{:s}" to "{:s}"'.format(
                duckiebot_name, calib_file, destination_file
            )
        )
        with open(destination_file, "wb") as fd:
            for chunk in res.iter_content(chunk_size=128):
                fd.write(chunk)
                
        # Also save them to specific robot name for local evaluation
        destination_file2 = os.path.join(dirname, f"{duckiebot_name}.yaml")
        dtslogger.debug(
            'Writing calibration file "{:s}:{:s}" to "{:s}"'.format(
                duckiebot_name, calib_file, destination_file2
            )
        )
        with open(destination_file2, "wb") as fd:
            for chunk in res.iter_content(chunk_size=128):
                fd.write(chunk)<|MERGE_RESOLUTION|>--- conflicted
+++ resolved
@@ -435,22 +435,6 @@
         vnc_container = local_client.containers.run(**vnc_params)
         containers_to_monitor.append(vnc_container)
 
-<<<<<<< HEAD
-        launch_agent(
-            ros_template_container_name,
-            env_dir,
-            ros_env,
-            fifos_bind,
-            parsed,
-            working_dir,
-            exercise_name,
-            ros_template_image,
-            agent_network,
-            agent_client,
-            duckiebot_name,
-            config,
-        )
-=======
 
         # Setup functions for monitor and cleanup
         stop_attached_container = lambda: agent_client.containers.get(ros_template_container_name).kill()
@@ -474,12 +458,12 @@
                 agent_network,
                 agent_client,
                 duckiebot_name,
+                config,
             )
         except Exception as e:
             dtslogger.info(f"Attached container terminated {e}")
         finally:
             clean_shutdown(containers_to_monitor, stop_attached_container)
->>>>>>> 66765e89
 
         dtslogger.info("All done")
 
