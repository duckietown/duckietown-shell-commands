import argparse
import getpass
import json
import os
import platform
import random
import shutil
import signal
import subprocess
import threading
import time
from dataclasses import dataclass
from enum import Enum
from typing import Callable, cast, Dict, List, Optional

import grp
import requests
from docker import DockerClient
from docker.errors import APIError, NotFound
from docker.models.containers import Container
from requests import ReadTimeout

from dt_shell import DTCommandAbs, DTShell, dtslogger, UserError
from dt_shell.env_checks import check_docker_environment
from duckietown_docker_utils import continuously_monitor
from utils.cli_utils import check_program_dependency, start_command_in_subprocess
from utils.docker_utils import (
    get_endpoint_architecture,
    get_registry_to_use,
    get_remote_client,
    pull_if_not_exist,
    pull_image,
    remove_if_running,
)
from utils.exceptions import InvalidUserInput
from utils.exercises_utils import BASELINE_IMAGES
from utils.misc_utils import sanitize_hostname
from utils.networking_utils import get_duckiebot_ip
from utils.notebook_utils import convert_notebooks
from utils.pip_utils import import_or_install
from utils.yaml_utils import load_yaml

usage = """

## Basic usage
    This is an helper for the exercises.
    You must run this command inside an exercise folder.

    To know more on the `exercises` commands, use `dts exercises test -h`.

        $ dts exercise test --duckiebot_name [DUCKIEBOT_NAME]

"""

BRANCH = "daffy"
DEFAULT_ARCH = "amd64"
ROSCORE_IMAGE = f"duckietown/dt-commons:{BRANCH}"
SIMULATOR_IMAGE = f"duckietown/challenge-aido_lf-simulator-gym:{BRANCH}-amd64"  # no arch
EXPERIMENT_MANAGER_IMAGE = f"duckietown/challenge-aido_lf-experiment_manager:{BRANCH}-amd64"
BRIDGE_IMAGE = f"duckietown/dt-duckiebot-fifos-bridge:{BRANCH}"
VNC_IMAGE = f"duckietown/dt-gui-tools:{BRANCH}-amd64"

DEFAULT_REMOTE_USER = "duckie"
AGENT_ROS_PORT = "11312"

ENV_LOGLEVEL = "LOGLEVEL"
PORT_VNC = 8087
PORT_MANAGER = 8090
ROSBAG_DIR = "/data/logs"


class DTCommand(DTCommandAbs):
    @staticmethod
    def command(shell: DTShell, args):
        prog = "dts exercise test"
        parser = argparse.ArgumentParser(prog=prog, usage=usage)

        # to clone the mooc repo
        import_or_install("gitpython", "git")

        # to convert the notebook into a python script
        import_or_install("nbformat", "nbformat")
        import_or_install("nbconvert", "nbconvert")

        class Levels(str, Enum):

            LEVEL_NONE = "none"
            LEVEL_DEBUG = "debug"
            LEVEL_INFO = "info"
            LEVEL_WARNING = "warning"
            LEVEL_ERROR = "error"

        # noinspection PyUnresolvedReferences
        allowed_levels = [e.value for e in Levels]

        class ContainerNames(str, Enum):
            NAME_AGENT = "agent"
            NAME_MANAGER = "manager"
            NAME_SIMULATOR = "simulator"
            NAME_BRIDGE = "bridge"
            NAME_VNC = "vnc"

        loglevels: Dict[ContainerNames, Levels] = {
            ContainerNames.NAME_AGENT: Levels.LEVEL_DEBUG,
            ContainerNames.NAME_MANAGER: Levels.LEVEL_NONE,
            ContainerNames.NAME_SIMULATOR: Levels.LEVEL_NONE,
            ContainerNames.NAME_BRIDGE: Levels.LEVEL_NONE,
            ContainerNames.NAME_VNC: Levels.LEVEL_NONE,
        }

        parser.add_argument(
            "--duckiebot_name",
            "-b",
            dest="duckiebot_name",
            default=None,
            help="Name of the Duckiebot on which to run the exercise",
        )

        parser.add_argument(
            "--sim",
            "-s",
            dest="sim",
            action="store_true",
            default=False,
            help="Should we run it in the simulator instead of the real robot?",
        )

        parser.add_argument(
            "--stop",
            dest="stop",
            action="store_true",
            default=False,
            help="just stop all the containers",
        )

        parser.add_argument(
            "--local",
            "-l",
            dest="local",
            action="store_true",
            default=False,
            help="Should we run the agent locally (i.e. on this machine)? Important Note: "
            + "this is not expected to work on MacOSX",
        )

        parser.add_argument(
            "--pull", dest="pull", action="store_true", default=False, help="Should we pull all of the images"
        )

        loglevels_friendly = " ".join(f"{k.value}:{v}" for k, v in loglevels.items())
        parser.add_argument(
            "--logs",
            dest="logs",
            action="append",
            default=[],
            help=f"""
            
            Use --logs NAME:LEVEL to set up levels.
                
            The container names and their defaults are [{loglevels_friendly}].
            
            
            The levels are {", ".join(allowed_levels)}.
            
            """,
        )

        parser.add_argument(
            "--interactive",
            "-i",
            dest="interactive",
            action="store_true",
            default=False,
            help="Will run the agent in interactive mode with the code mounted",
        )

        parser.add_argument(
            "--challenge",
            help="Run in the environment of this challenge.",
        )
        parser.add_argument(
            "--scenarios",
            type=str,
            help="Uses the scenarios in the given directory.",
        )

        parser.add_argument(
            "--step",
            help="Run this step of the challenge",
        )

        parser.add_argument("launcher", nargs="?", default=None, help="(Optional) Launcher to execute")

        parsed = parser.parse_args(args)

        for line in parsed.logs:
            if ":" not in line:
                msg = f"Malformed option --logs {line}"
                raise UserError(msg)
            name, _, level = line.partition(":")
            name = cast(ContainerNames, name.lower())
            level = cast(Levels, level.lower())
            if name not in loglevels:
                msg = f"Invalid container name {name!r}, I know {list(loglevels)}"
                raise UserError(msg)
            if level not in allowed_levels:
                msg = f"Invalid log level {level!r}: must be one of {list(allowed_levels)}"
                raise UserError(msg)

            loglevels[name] = level

        loglevels_friendly = " ".join(f"{k.value}:{v}" for k, v in loglevels.items())
        dtslogger.info(f"Log levels = {loglevels_friendly}")

        #
        #   get current working directory to check if it is an exercise directory
        #
        working_dir = os.getcwd()
        exercise_name = (os.path.basename(working_dir)).lower()
        dtslogger.info(f"Running exercise {exercise_name}")

        config_file = os.path.join(working_dir, "config.yaml")

        if not os.path.exists(config_file):
            msg = "You must run this command inside the exercise directory"
            raise InvalidUserInput(msg)

        config = load_yaml(config_file)
        env_dir = os.path.join(working_dir, "assets/setup/")

        if parsed.launcher is not None:
            config["agent_run_cmd"] = f"{parsed.launcher}.sh"

        try:
            agent_base_image0 = BASELINE_IMAGES[config["agent_base"]]
        except Exception as e:
            msg = (
                f"Check config.yaml. Unknown base image {config['agent_base']}. "
                f"Available base images are {BASELINE_IMAGES}"
            )
            raise Exception(msg) from e

        use_ros = bool(config.get("ros", True))
        the_challenge = parsed.challenge or config.get("challenge", None)
        the_step = parsed.step or config.get("step", None)
        log_dir = config.get("log_dir", None)

        dtslogger.debug(f"config : {config}")
        dtslogger.debug(f"use_ros: {use_ros}")

        # get the local docker client
        local_client = check_docker_environment()

        # Keep track of the container to monitor
        # (only detached containers)
        # we will stop if one crashes
        containers_to_monitor = []

        # let's do all the input checks

        duckiebot_name = parsed.duckiebot_name
        if duckiebot_name is None and not parsed.sim:
            msg = "You must specify a duckiebot_name or run in the simulator"
            raise InvalidUserInput(msg)

        if not parsed.local and parsed.sim:
            dtslogger.info("Note: Running locally since we are using simulator")
            parsed.local = True

        if not parsed.sim:
            duckiebot_ip = get_duckiebot_ip(duckiebot_name)
            duckiebot_client = get_remote_client(duckiebot_ip)
            duckiebot_hostname = sanitize_hostname(duckiebot_name)
        else:
            duckiebot_client = duckiebot_hostname = duckiebot_ip = None

        # done input checks

        # Convert all the notebooks listed in the config file to python scripts and
        # move them in the specified package in the exercise ws.
        # Copy fiels listed in the config.yaml into the target_dir
        if "files" in config:
            convert_notebooks(config["files"])

        if parsed.local:
            agent_client = local_client
            arch = DEFAULT_ARCH
        else:
            # let's set some things up to run on the Duckiebot
            check_program_dependency("rsync")
            remote_base_path = f"{DEFAULT_REMOTE_USER}@{duckiebot_hostname}:/code/"
            dtslogger.info(f"Syncing your local folder with {duckiebot_name}")
            rsync_cmd = "rsync -a "
            if "rsync_exclude" in config:
                for d in config["rsync_exclude"]:
                    rsync_cmd += f"--exclude {working_dir}/{d} "
            rsync_cmd += f"{working_dir} {remote_base_path}"
            dtslogger.info(f"rsync command: {rsync_cmd}")
            _run_cmd(rsync_cmd, shell=True)

            # arch
            arch = get_endpoint_architecture(duckiebot_hostname)
            agent_client = duckiebot_client

        REGISTRY = get_registry_to_use()

        def add_registry(x):
            if REGISTRY in x:
                raise
            return REGISTRY + "/" + x

        use_challenge = the_challenge is not None

        sim_spec: ImageRunSpec
        expman_spec: ImageRunSpec

        if use_challenge:
            token = shell.shell_config.token_dt1
            if token is None:
                raise UserError("please set token")
            images = get_challenge_images(challenge=the_challenge, step=the_step, token=token)
            sim_spec = images["simulator"]
            expman_spec = images["evaluator"]
        else:
            sim_env = load_yaml(os.path.join(env_dir, "sim_env.yaml"))
            sim_spec = ImageRunSpec(add_registry(SIMULATOR_IMAGE), environment=sim_env, ports=[])
            expman_env = load_yaml(os.path.join(env_dir, "exp_manager_env.yaml"))
            expman_spec = ImageRunSpec(add_registry(EXPERIMENT_MANAGER_IMAGE), expman_env, ports=[])
        # let's update the images based on arch
        ros_image = add_registry(f"{ROSCORE_IMAGE}-{arch}")
        agent_base_image = add_registry(f"{agent_base_image0}-{arch}")
        bridge_image = add_registry(f"{BRIDGE_IMAGE}-{arch}")

        # let's clean up any mess from last time
        # this is probably not needed anymore since we clean up everything on exit.
        prefix = f"ex-{exercise_name}-"
        sim_container_name = f"{prefix}challenge-aido_lf-simulator-gym"
        ros_container_name = f"{prefix}ros_core"
        vnc_container_name = f"{prefix}dt-gui-tools"
        exp_manager_container_name = f"{prefix}experiment-manager"
        agent_container_name = f"{prefix}agent"
        bridge_container_name = f"{prefix}dt-duckiebot-fifos-bridge"

        remove_if_running(agent_client, sim_container_name)
        remove_if_running(agent_client, ros_container_name)
        remove_if_running(local_client, vnc_container_name)  # vnc always local
        remove_if_running(agent_client, exp_manager_container_name)
        remove_if_running(agent_client, agent_container_name)
        remove_if_running(agent_client, bridge_container_name)
        try:
            d = agent_client.networks.prune()
            dtslogger.debug(f"Successfully removed network {d}")
        except Exception as e:
            dtslogger.warn(f"error removing network: {e}")

        try:
            d = agent_client.volumes.prune()
            dtslogger.debug(f"Successfully removed volume {d}")
        except Exception as e:
            dtslogger.warn(f"error removing volume: {e}")

        if parsed.stop:
            dtslogger.info("Only stopping the containers. Exiting.")
            return

        # done cleaning

        if not parsed.local:
            ros_env = {
                "ROS_MASTER_URI": f"http://{duckiebot_ip}:{AGENT_ROS_PORT}",
            }
        else:
            ros_env = {
                "ROS_MASTER_URI": f"http://{ros_container_name}:{AGENT_ROS_PORT}",
            }
            if parsed.sim:
                ros_env["VEHICLE_NAME"] = "agent"
                ros_env["HOSTNAME"] = "agent"
            else:
                ros_env["VEHICLE_NAME"] = duckiebot_name
                ros_env["HOSTNAME"] = duckiebot_name

        # let's see if we should pull the images
        local_images = [expman_spec.image_name, sim_spec.image_name]
        agent_images = [bridge_image, ros_image, agent_base_image]

        # ALL the pulling is done here. Don't start anything until we now
        if parsed.pull:
            for image in local_images:
                dtslogger.info(f"Pulling {image}")
                pull_image(image, local_client)
            for image in agent_images:
                dtslogger.info(f"Pulling {image}")
                pull_image(image, agent_client)
        else:
            for image in local_images:
                pull_if_not_exist(local_client, image)
            for image in agent_images:
                pull_if_not_exist(agent_client, image)

        try:
            agent_network = agent_client.networks.create("agent-network", driver="bridge")
        except Exception as e:
            msg = "error creating network"
            raise Exception(msg) from e

        uid = os.getuid()
        username = getpass.getuser()
        t = f"/tmp/{username}/exercises-test/"
        # TODO: use date/time
        thisone = str(random.randint(0, 100000))
        tmpdir = os.path.join(t, thisone)
        os.makedirs(tmpdir)

        fifos_dir = os.path.join(tmpdir, "run-fifos")
        if os.path.exists(fifos_dir):
            shutil.rmtree(fifos_dir)
        os.makedirs(fifos_dir)
        challenges_dir = os.path.join(tmpdir, "run-challenges")

        if os.path.exists(challenges_dir):
            shutil.rmtree(challenges_dir)
        os.makedirs(challenges_dir)
        # note: you must create a file in the /challenges mount point
        # because otherwise the experiment manager will think that something is off.
        os.makedirs(os.path.join(challenges_dir, "challenge-solution-output"))
        os.makedirs(os.path.join(challenges_dir, "challenge-evaluation-output"))
        os.makedirs(os.path.join(challenges_dir, "challenge-description"))
        os.makedirs(os.path.join(challenges_dir, "tmp"))

        touch_one = os.path.join(challenges_dir, "not_empty.txt")
        with open(touch_one, "w") as f:
            f.write("not_empty")

        # os.sync()
        time.sleep(3)

        dtslogger.info(f"Results will be stored in: {challenges_dir}")

        assets_challenges_dir = os.path.join(working_dir, "assets/setup/challenges")

        if os.path.exists(assets_challenges_dir):
            shutil.copytree(assets_challenges_dir, challenges_dir)

        fifos_bind0 = {fifos_dir: {"bind": "/fifos", "mode": "rw"}}

        agent_bind = {
            # fifos_volume.name: {"bind": "/fifos", "mode": "rw"},
            challenges_dir: {
                "bind": "/challenges",
                "mode": "rw",
                "propagation": "rshared",
            },
            **fifos_bind0,
        }
        sim_bind = {
            **fifos_bind0,
        }
        bridge_bind = {
            **fifos_bind0,
        }

        experiment_manager_bind = {
            # fifos_volume.name: {"bind": "/fifos", "mode": "rw"},
            challenges_dir: {
                "bind": "/challenges",
                "mode": "rw",
                "propagation": "rshared",
            },
            "/tmp": {"bind": "/tmp", "mode": "rw"},
            **fifos_bind0,
        }

        if parsed.scenarios is not None:

            scenarios = os.path.join(working_dir, parsed.scenarios)

            if not os.path.exists(scenarios):
                msg = f"Scenario directory does not exist: {scenarios}"
                raise UserError(msg)

            if not os.path.isdir(scenarios):
                msg = f"Need a directory for --scenarios"
                raise UserError(msg)

            experiment_manager_bind[scenarios] = {
                "bind": "/scenarios",
                "mode": "rw",
                "propagation": "rshared",
            }

        # are we running on a mac?
        if "darwin" in platform.system().lower():
            running_on_mac = True
        else:
            running_on_mac = False  # if we aren't running on mac we're on Linux

        # Launch things one by one
        auto_remove = False
        if parsed.sim:
            # let's launch the simulator
            dtslogger.info(f"Running simulator {sim_container_name} from {sim_spec.image_name}")
            env = dict(sim_spec.environment)
            if loglevels[ContainerNames.NAME_SIMULATOR] != Levels.LEVEL_NONE:
                env[ENV_LOGLEVEL] = loglevels[ContainerNames.NAME_SIMULATOR]
            env["USER"] = username
            env["UID"] = uid
            sim_params = {
                "image": sim_spec.image_name,
                "name": sim_container_name,
                "network": agent_network.name,  # always local
                "environment": env,
                "volumes": sim_bind,
                "auto_remove": auto_remove,
                "tty": True,
                "detach": True,
            }

            dtslogger.debug(sim_params)

            pull_if_not_exist(agent_client, sim_params["image"])
            sim_container = agent_client.containers.run(**sim_params)

            if loglevels[ContainerNames.NAME_SIMULATOR] != Levels.LEVEL_NONE:
                t = threading.Thread(target=continuously_monitor, args=(agent_client, sim_container_name))
                t.start()

            # let's launch the experiment_manager
            dtslogger.info(
                f"Running experiment_manager {exp_manager_container_name} " f"from {expman_spec.image_name}"
            )

            expman_env = dict(expman_spec.environment)
            if loglevels[ContainerNames.NAME_MANAGER] != Levels.LEVEL_NONE:
                expman_env[ENV_LOGLEVEL] = loglevels[ContainerNames.NAME_MANAGER]
            expman_env["USER"] = username
            expman_env["UID"] = uid
            expman_env["submitter_name"] = username
            expman_env["submission_id"] = "0"
            expman_env["challenge_name"] = exercise_name

            if use_challenge:
                if expman_spec.ports:
                    the_port = expman_spec.ports[0]
                    expman_port = {f"{the_port}/tcp": ("0.0.0.0", PORT_MANAGER)}
                else:
                    expman_port = {}
            else:
                expman_port = {"8090/tcp": ("0.0.0.0", PORT_MANAGER)}
            mw_params = {
                "image": expman_spec.image_name,
                "name": exp_manager_container_name,
                "environment": expman_env,
                "ports": expman_port,
                "network": agent_network.name,  # always local
                "volumes": experiment_manager_bind,
                "auto_remove": auto_remove,
                "detach": True,
                "tty": True,
                "user": uid,
            }

            dtslogger.debug(f"experiment_manager params = \n{json.dumps(mw_params, indent=2)}")

            # dtslogger.debug(mw_params)
            dtslogger.info(f"\n\tSim interface will be running at " f"http://localhost:{PORT_MANAGER}/\n")

            pull_if_not_exist(agent_client, mw_params["image"])
            mw_container = agent_client.containers.run(**mw_params)

            # add containers to monitor to the list (the order matters)
            containers_to_monitor.append(mw_container)
            containers_to_monitor.append(sim_container)

            if loglevels[ContainerNames.NAME_MANAGER] != Levels.LEVEL_NONE:
                t = threading.Thread(
                    target=continuously_monitor, args=(agent_client, exp_manager_container_name)
                )
                t.start()

        else:  # we are running on a duckiebot
            bridge_container = launch_bridge(
                bridge_container_name,
                env_dir,
                duckiebot_name,
                bridge_bind,
                bridge_image,
                parsed,
                running_on_mac,
                agent_client,
            )
            containers_to_monitor.append(bridge_container)

            if loglevels[ContainerNames.NAME_BRIDGE] != Levels.LEVEL_NONE:
                t = threading.Thread(target=continuously_monitor, args=(agent_client, bridge_container_name))
                t.start()

        # done with sim/duckiebot specific stuff.

        if use_ros:
            # let's launch the ros-core
            dtslogger.info(f"Running ROS container {ros_container_name} from {ros_image}")

            ros_port = {f"{AGENT_ROS_PORT}/tcp": ("0.0.0.0", AGENT_ROS_PORT)}

            ros_params = {
                "image": ros_image,
                "name": ros_container_name,
                "environment": ros_env,
                "detach": True,
                "auto_remove": auto_remove,
                "tty": True,
                "command": f"roscore -p {AGENT_ROS_PORT}",
            }

            if parsed.local:
                ros_params["network"] = agent_network.name
                ros_params["ports"] = ros_port
            else:
                ros_params["network_mode"] = "host"

            dtslogger.debug(ros_params)
            pull_if_not_exist(agent_client, ros_params["image"])
            ros_container = agent_client.containers.run(**ros_params)
            containers_to_monitor.append(ros_container)

            # let's launch vnc
            # if we have a lab_dir - then let's see if the image exists locally otherwise try to build
            # otherwise just use the base image
            labdir_name = config.get("lab_dir", None)
            if labdir_name is None:
                dtslogger.info("No lab dir - running base VNC image")
                vnc_image = VNC_IMAGE
            else:
                vnc_image = f"{getpass.getuser()}/exercise-{exercise_name}-lab"
                local_client_images = local_client.images.list()
                if f"<Image: '{vnc_image}:latest'>" not in local_client_images:
                    dtslogger.error(
                        f"Failed to find {vnc_image} in local images."
                        "You must run dts exercises build first to build your lab image to run "
                        "notebooks"
                    )
                exit(1)
            vnc_image = add_registry(vnc_image)
            dtslogger.info(f"Running VNC {vnc_container_name} from {vnc_image}")
            vnc_env = ros_env
            if not parsed.local:
                vnc_env["VEHICLE_NAME"] = duckiebot_name
                vnc_env["ROS_MASTER"] = duckiebot_name
                vnc_env["HOSTNAME"] = duckiebot_name

            vnc_volumes = {os.path.join(working_dir, "launchers"): {"bind": "/code/launchers",
                                                                    "mode": "ro",
                                                                    }
                           }

            if log_dir is not None:
                vnc_volumes[os.path.join(working_dir,log_dir)] = {"bind": ROSBAG_DIR,
                                                                  "mode": "rw",
                                                                  }



            vnc_params = {
                "image": vnc_image,
                "name": vnc_container_name,
                "command": "dt-launcher-vnc",
                "environment": vnc_env,
<<<<<<< HEAD
                "volumes": vnc_volumes,
                "auto_remove": True,
=======
                "volumes": {
                    os.path.join(working_dir, "launchers"): {
                        "bind": "/code/launchers",
                        "mode": "ro",
                    }
                },
                "auto_remove": auto_remove,
>>>>>>> 044f335e
                "stream": True,
                "detach": True,
                "tty": True,
            }

            if not running_on_mac:
                vnc_params["volumes"]["/var/run/avahi-daemon/socket"] = {
                    "bind": "/var/run/avahi-daemon/socket",
                    "mode": "rw",
                }

            if parsed.local:
                vnc_params["network"] = agent_network.name
                vnc_params["ports"] = {"8087/tcp": ("0.0.0.0", PORT_VNC)}
            else:
                if not running_on_mac:
                    vnc_params["network_mode"] = "host"

                # vnc_params["ports"] = {"8087/tcp": ("0.0.0.0", PORT_VNC)}

            dtslogger.debug(f"vnc_params: {vnc_params}")

            # vnc always runs on local client
            vnc_container = local_client.containers.run(**vnc_params)
            containers_to_monitor.append(vnc_container)

            dtslogger.info(f"\n\tVNC running at http://localhost:{PORT_VNC}/\n")

            if loglevels[ContainerNames.NAME_VNC] != Levels.LEVEL_NONE:
                t = threading.Thread(target=continuously_monitor, args=(local_client, vnc_container_name))
                t.start()

        # Setup functions for monitor and cleanup
        def stop_attached_container():
            container = agent_client.containers.get(agent_container_name)
            container.reload()
            if container.status == "running":
                container.kill(signal.SIGINT)

        containers_monitor = launch_container_monitor(containers_to_monitor, stop_attached_container)

        # We will catch CTRL+C and cleanup containers
        signal.signal(
            signal.SIGINT,
            lambda signum, frame: clean_shutdown(
                containers_monitor, containers_to_monitor, stop_attached_container
            ),
        )

        dtslogger.info("Starting attached container")

        agent_env = load_yaml(os.path.join(env_dir, "agent_env.yaml"))
        if use_ros:
            agent_env = {**ros_env, **agent_env}

        if loglevels[ContainerNames.NAME_AGENT] != Levels.LEVEL_NONE:
            agent_env[ENV_LOGLEVEL] = loglevels[ContainerNames.NAME_AGENT]

        try:
            launch_agent(
                agent_container_name=agent_container_name,
                agent_volumes=agent_bind,
                parsed=parsed,
                working_dir=working_dir,
                exercise_name=exercise_name,
                agent_base_image=agent_base_image,
                agent_network=agent_network,
                agent_client=agent_client,
                duckiebot_name=duckiebot_name,
                config=config,
                agent_env=agent_env,
            )
        except Exception as e:
            dtslogger.error(f"Attached container terminated {e}")
        finally:
            clean_shutdown(containers_monitor, containers_to_monitor, stop_attached_container)

        dtslogger.info(f"All done, your results are available in: {challenges_dir}")


def clean_shutdown(
    containers_monitor: "ContainersMonitor",
    containers: List[Container],
    stop_attached_container: Callable[[], None],
):
    dtslogger.info("Stopping container monitor...")
    containers_monitor.shutdown()
    while containers_monitor.is_alive():
        time.sleep(1)
    dtslogger.info("Container monitor stopped.")
    # ---
    dtslogger.info("Cleaning containers...")
    for container in containers:
        dtslogger.info(f"Stopping container {container.name}")
        try:
            container.stop()
        except NotFound:
            # all is well
            pass
        except APIError as e:
            dtslogger.info(f"Container {container.name} already stopped ({str(e)})")
    for container in containers:
        dtslogger.info(f"Waiting for container {container.name} to stop...")
        try:
            container.wait()
        except (NotFound, APIError, ReadTimeout):
            # all is well
            pass
    # noinspection PyBroadException
    try:
        stop_attached_container()
    except BaseException:
        dtslogger.info(f"attached container already stopped.")


def launch_container_monitor(
    containers_to_monitor: List[Container], stop_attached_container: Callable[[], None]
) -> "ContainersMonitor":
    """
    Start a daemon thread that will exit when the application exits.
    Monitor should stop everything if a containers exits and display logs.
    """
    monitor_thread = ContainersMonitor(containers_to_monitor, stop_attached_container)
    dtslogger.info("Starting monitor thread")
    dtslogger.info(f"Containers to monitor: {list(map(lambda c: c.name, containers_to_monitor))}")
    monitor_thread.start()
    return monitor_thread


class ContainersMonitor(threading.Thread):
    def __init__(self, containers_to_monitor: List[Container], stop_attached_container: Callable[[], None]):
        super().__init__(daemon=True)
        self._containers_to_monitor = containers_to_monitor
        self._stop_attached_container = stop_attached_container
        self._is_shutdown = False

    def shutdown(self):
        self._is_shutdown = True

    def run(self):
        """
        When an error is found, we display info and kill the attached thread to stop main process.
        """
        counter = -1
        check_every_secs = 5
        while not self._is_shutdown:
            counter += 1
            if counter % check_every_secs != 0:
                time.sleep(1)
                continue
            # ---
            errors = []
            dtslogger.debug(f"{len(self._containers_to_monitor)} container to monitor")
            for container in self._containers_to_monitor:
                try:
                    container.reload()
                except (APIError, TimeoutError) as e:
                    dtslogger.warn(f"Cannot reload container {container.name!r}: {e}")
                    continue
                status = container.status
                dtslogger.debug(f"container {container.name} in state {status}")
                if status in ["exited", "dead"]:
                    errors.append(
                        {
                            "name": container.name,
                            "id": container.id,
                            "status": container.status,
                            "image": container.image.attrs["RepoTags"],
                            "logs": container.logs(),
                        }
                    )
                else:
                    dtslogger.debug("Containers monitor check passed.")

            if errors:
                dtslogger.info(f"Monitor found {len(errors)} exited containers")
                for e in errors:
                    dtslogger.error(
                        f"""Monitored container exited:
                    container: {e['name']}
                    id: {e['id']}
                    status: {e['status']}
                    image: {e['image']}
                    logs: {e['logs'].decode()}
                    """
                    )
                dtslogger.info("Sending kill to container attached container")
                self._stop_attached_container()
            # sleep
            time.sleep(1)


def launch_agent(
    agent_container_name: str,
    agent_volumes,
    parsed,
    working_dir: str,
    exercise_name: str,
    agent_base_image: str,
    agent_network,
    agent_client: DockerClient,
    duckiebot_name: str,
    config,
    agent_env: Dict[str, str],
):
    # Let's launch the ros template
    dtslogger.info(f"Running the {agent_container_name} from {agent_base_image}")

    ws_dir = "/" + config["ws_dir"]

    if parsed.sim or parsed.local:
        agent_volumes[working_dir + "/assets"] = {"bind": "/data/config", "mode": "rw"}
        agent_volumes[working_dir + "/launchers"] = {"bind": "/code/launchers", "mode": "rw"}
        agent_volumes[working_dir + ws_dir] = {"bind": f"/code{ws_dir}", "mode": "rw"}
    else:
        agent_volumes[f"/data/config"] = {"bind": "/data/config", "mode": "rw"}
        agent_volumes[f"/code/{exercise_name}/launchers"] = {"bind": "/code/launchers", "mode": "rw"}
        agent_volumes[f"/code/{exercise_name}{ws_dir}"] = {
            "bind": f"/code{ws_dir}",
            "mode": "rw",
        }

    if parsed.local and not parsed.sim:
        # get the calibrations from the robot with the REST API
        get_calibration_files(working_dir + "/assets", parsed.duckiebot_name)

    on_mac = "Darwin" in platform.system()
    if on_mac:
        group_add = []
    else:
        group_add = [g.gr_gid for g in grp.getgrall() if getpass.getuser() in g.gr_mem]

    agent_env["PYTHONDONTWRITEBYTECODE"] = "1"
    agent_params = {
        "image": agent_base_image,
        "name": agent_container_name,
        "volumes": agent_volumes,
        "environment": agent_env,
        "auto_remove": True,
        "detach": True,
        "tty": True,
        "group_add": group_add,
        "command": [f"/code/launchers/{config['agent_run_cmd']}"],
    }

    if parsed.local:
        agent_params["network"] = agent_network.name
    else:
        agent_params["network_mode"] = "host"

    if parsed.interactive:
        agent_params["command"] = "/bin/bash"
        agent_params["stdin_open"] = True

    dtslogger.debug(agent_params)

    pull_if_not_exist(agent_client, agent_params["image"])
    agent_container = agent_client.containers.run(**agent_params)

    attach_cmd = "docker %s attach %s" % (
        "" if parsed.local else f"-H {duckiebot_name}.local",
        agent_container_name,
    )
    start_command_in_subprocess(attach_cmd)

    return agent_container


def launch_bridge(
    bridge_container_name,
    env_dir,
    duckiebot_name,
    fifos_bind,
    bridge_image,
    parsed,
    running_on_mac,
    agent_client,
):
    # let's launch the duckiebot fifos bridge, note that this one runs in a different
    # ROS environment, the one on the robot

    dtslogger.info(f"Running {bridge_container_name} from {bridge_image}")
    bridge_env = {
        "HOSTNAME": f"{duckiebot_name}",
        "VEHICLE_NAME": f"{duckiebot_name}",
        "ROS_MASTER_URI": f"http://{duckiebot_name}.local:11311",
        **load_yaml(env_dir + "duckiebot_bridge_env.yaml"),
    }
    bridge_volumes = fifos_bind
    if not running_on_mac or not parsed.local:
        bridge_volumes["/var/run/avahi-daemon/socket"] = {
            "bind": "/var/run/avahi-daemon/socket",
            "mode": "rw",
        }

    bridge_params = {
        "image": bridge_image,
        "name": bridge_container_name,
        "environment": bridge_env,
        "network_mode": "host",  # bridge always on host
        "volumes": fifos_bind,
        "detach": True,
        "tty": True,
    }

    # if we are local - we need to have a network so that the hostname
    # matches the ROS_MASTER_URI or else ROS complains. If we are running on the
    # Duckiebot we set the hostname to be the duckiebot name so we can use host mode
    if parsed.local and running_on_mac:
        dtslogger.warn(
            "WARNING: Running agent locally not in simulator is not expected to work. "
            "Suggest to remove the --local flag"
        )

    dtslogger.debug(bridge_params)

    pull_if_not_exist(agent_client, bridge_params["image"])
    bridge_container = agent_client.containers.run(**bridge_params)
    return bridge_container


def _run_cmd(cmd, get_output=False, print_output=False, suppress_errors=False, shell=False):
    if shell and isinstance(cmd, (list, tuple)):
        cmd = " ".join([str(s) for s in cmd])
    dtslogger.debug("$ %s" % cmd)
    if get_output:
        proc = subprocess.Popen(cmd, stdout=subprocess.PIPE, shell=shell)
        proc.wait()
        if proc.returncode != 0:
            if not suppress_errors:
                msg = "The command {} returned exit code {}".format(cmd, proc.returncode)
                dtslogger.error(msg)
                raise RuntimeError(msg)
        out = proc.stdout.read().decode("utf-8").rstrip()
        if print_output:
            print(out)
        return out
    else:
        try:
            subprocess.check_call(cmd, shell=shell)
        except subprocess.CalledProcessError as e:
            if not suppress_errors:
                raise e


# get the calibration files off the robot
def get_calibration_files(destination_dir, duckiebot_name):
    dtslogger.info("Getting all calibration files")

    calib_files = [
        "calibrations/camera_intrinsic/{duckiebot:s}.yaml",
        "calibrations/camera_extrinsic/{duckiebot:s}.yaml",
        "calibrations/kinematics/{duckiebot:s}.yaml",
    ]

    for calib_file in calib_files:
        calib_file = calib_file.format(duckiebot=duckiebot_name)
        url = "http://{:s}.local/files/data/config/{:s}".format(duckiebot_name, calib_file)
        # get calibration using the files API
        dtslogger.debug('Fetching file "{:s}"'.format(url))
        res = requests.get(url, timeout=10)
        if res.status_code != 200:
            dtslogger.warn(
                "Could not get the calibration file {:s} from robot {:s}. Is it calibrated? "
                "".format(calib_file, duckiebot_name)
            )
            continue
        # make destination directory
        dirname = os.path.join(destination_dir, os.path.dirname(calib_file))
        if not os.path.isdir(dirname):
            dtslogger.debug('Creating directory "{:s}"'.format(dirname))
            os.makedirs(dirname)
        # save calibration file to disk
        # Also save them to specific robot name for local evaluation
        destination_file = os.path.join(dirname, f"{duckiebot_name}.yaml")
        dtslogger.debug(
            'Writing calibration file "{:s}:{:s}" to "{:s}"'.format(
                duckiebot_name, calib_file, destination_file
            )
        )
        with open(destination_file, "wb") as fd:
            for chunk in res.iter_content(chunk_size=128):
                fd.write(chunk)


@dataclass
class ImageRunSpec:
    image_name: str
    environment: Dict
    ports: List[str]


def get_challenge_images(challenge: str, step: Optional[str], token: str) -> Dict[str, ImageRunSpec]:
    default = "https://challenges.duckietown.org/v4"
    server = os.environ.get("DTSERVER", default)
    url = f"{server}/api/challenges/{challenge}/description"
    dtslogger.info(url)
    headers = {"X-Messaging-Token": token}
    res = requests.request("GET", url=url, headers=headers)
    if res.status_code == 404:
        msg = f"Cannot find challenge {challenge} on server; url = {url}"
        raise UserError(msg)
    j = res.json()
    dtslogger.debug(json.dumps(j, indent=1))
    if "result" not in j:
        msg = f"Cannot get data from server at url = {url}"
        raise Exception(msg)
    steps = j["result"]["challenge"]["steps"]
    step_names = list(steps)
    dtslogger.debug(f"steps are {step_names}")
    if step is None:
        step = step_names[0]
    else:
        if step not in step_names:
            msg = f"Wrong step name '{step}'; available {step_names}"
            raise UserError(msg)

    s = steps[step]
    services = s["evaluation_parameters"]["services"]
    res = {}
    for k, v in services.items():
        res[k] = ImageRunSpec(
            image_name=v["image"], environment=v.get("environment", {}), ports=v.get("ports", [])
        )
    return res<|MERGE_RESOLUTION|>--- conflicted
+++ resolved
@@ -666,18 +666,8 @@
                 "name": vnc_container_name,
                 "command": "dt-launcher-vnc",
                 "environment": vnc_env,
-<<<<<<< HEAD
                 "volumes": vnc_volumes,
-                "auto_remove": True,
-=======
-                "volumes": {
-                    os.path.join(working_dir, "launchers"): {
-                        "bind": "/code/launchers",
-                        "mode": "ro",
-                    }
-                },
                 "auto_remove": auto_remove,
->>>>>>> 044f335e
                 "stream": True,
                 "detach": True,
                 "tty": True,
