# This is a default __init__ file for the Duckietown Shell commands
#
# Maintainer: Andrea F. Daniele

from os.path import (
    exists as _exists,
    dirname as _dirname,
    basename as _basename,
    isdir as _isdir,
    join as _join,
)
import glob as _glob


import pip


def import_or_install(package, name):
    try:
        __import__(name)
    except ImportError:
        pip.main(["install", package])


<<<<<<< HEAD
# # to clone the mooc repo
# import_or_install("gitpyhton", "git")
=======
# to clone the mooc repo
import_or_install("gitpython", "git")
>>>>>>> 52d8bffa

# # to convert the notebook into a python script
# import_or_install("nbformat", "nbformat")
# import_or_install("nbconvert", "nbconvert")


# constants
_this_dir = _dirname(__file__)
_command_file = "command.py"

# import current command
if _exists(_join(_this_dir, _command_file)):
    from .command import *

# find all modules
_modules = [m for m in _glob.glob(_join(_this_dir, "*")) if _isdir(m)]

# load submodules
for _mod in _modules:
    try:
        exec("from .%s import *" % _basename(_mod))
    except ImportError as e:
        if _exists(_join(_mod, _command_file)):
            raise EnvironmentError(e)
    except EnvironmentError as e:
        raise e<|MERGE_RESOLUTION|>--- conflicted
+++ resolved
@@ -22,14 +22,8 @@
         pip.main(["install", package])
 
 
-<<<<<<< HEAD
-# # to clone the mooc repo
-# import_or_install("gitpyhton", "git")
-=======
 # to clone the mooc repo
-import_or_install("gitpython", "git")
->>>>>>> 52d8bffa
-
+# import_or_install("gitpython", "git")
 # # to convert the notebook into a python script
 # import_or_install("nbformat", "nbformat")
 # import_or_install("nbconvert", "nbconvert")
