import argparse
import copy
import datetime
import json
import logging
import os
import sys
import time
from pathlib import Path
from tempfile import NamedTemporaryFile
from types import SimpleNamespace
from typing import Optional, List

<<<<<<< HEAD
from dtproject.utils.misc import dtlabel
from dt_shell.exceptions import ShellNeedsUpdate
=======
from utils.exceptions import ShellNeedsUpdate
>>>>>>> ed7369e1

# NOTE: this is to avoid breaking the user workspace
try:
    import dockertown
except ImportError:
    raise ShellNeedsUpdate("5.4.0+")
# NOTE: this is to avoid breaking the user workspace

from docker.errors import ImageNotFound
from dt_shell import DTCommandAbs, DTShell, dtslogger, UserError
from dockertown import DockerClient, Image
from termcolor import colored
from utils.buildx_utils import install_buildx, DOCKER_INFO, ensure_buildx_version
from utils.cli_utils import ask_confirmation
from utils.docker_utils import (
    DEFAULT_MACHINE,
    DEFAULT_REGISTRY,
    CLOUD_BUILDERS,
    copy_docker_env_into_configuration,
    get_endpoint_architecture,
    get_endpoint_ncpus,
    get_registry_to_use,
    login_client,
    sanitize_docker_baseurl,
    ensure_docker_version,
    get_cloud_builder,
    pull_image,
)
import dtproject
from dtproject import DTProject
from dtproject.constants import (
    CANONICAL_ARCH,
    ARCH_TO_PLATFORM, DISTRO_KEY,
)
from dtproject.utils.misc import dtlabel

from utils.duckietown_utils import DEFAULT_OWNER
from utils.misc_utils import human_size, human_time, sanitize_hostname, parse_version
from utils.multi_command_utils import MultiCommand
from utils.pip_utils import get_pip_index_url

from dockertown.components.buildx.imagetools.models import Manifest
from dockertown.exceptions import NoSuchManifest, NoSuchImage
from utils.recipe_utils import RECIPE_STAGE_NAME, MEAT_STAGE_NAME
from .image_analyzer import EXTRA_INFO_SEPARATOR, ImageAnalyzer


MIN_FORMAT_PER_DISTRO = {
    "daffy": 1,
    "ente": 4,
}


class DTCommand(DTCommandAbs):
    help = "Builds the current project"

    @staticmethod
    def command(shell: DTShell, args, **kwargs):
        # configure arguments
        parser = argparse.ArgumentParser()
        parser.add_argument(
            "-C", "--workdir", default=os.getcwd(), help="Directory containing the project to build"
        )
        parser.add_argument(
            "-a",
            "--arch",
            default=None,
            help="Target architecture(s) for the image to build",
        )
        parser.add_argument(
            "-H", "--machine", default=None, help="Docker socket or hostname where to build the image"
        )
        parser.add_argument(
            "--pull",
            default=False,
            action="store_true",
            help="Whether to pull the latest base image used by the Dockerfile",
        )
        parser.add_argument(
            "--pull-for-cache",
            default=False,
            action="store_true",
            help="Whether to pull the image we are about to build to facilitate cache",
        )
        parser.add_argument("--no-cache", default=False, action="store_true", help="Skip the Docker cache")
        parser.add_argument(
            "--force-cache",
            default=False,
            action="store_true",
            help="Whether to force Docker to use an old version of the same " "image as cache",
        )
        parser.add_argument(
            "--no-multiarch",
            default=False,
            action="store_true",
            help="Whether to disable multiarch support (based on bin_fmt)",
        )
        parser.add_argument(
            "-f",
            "--force",
            default=False,
            action="store_true",
            help="Whether to force the build when the git index is not clean",
        )
        parser.add_argument(
            "-A",
            "--build-arg",
            default=[],
            action="append",
            nargs=2,
            metavar=("key", "value"),
            help="Build arguments to pass to Docker buildx",
        )
        parser.add_argument(
            "-B",
            "--build-context",
            default=[],
            action="append",
            nargs=2,
            metavar=("name", "path"),
            help="Additional build contexts to pass to Docker buildx",
        )
        parser.add_argument(
            "--push", default=False, action="store_true", help="Whether to push the resulting image"
        )
        parser.add_argument(
            "--manifest",
            default=False,
            action="store_true",
            help="Whether to create/update the corresponding manifest",
        )
        parser.add_argument(
            "--rm",
            default=False,
            action="store_true",
            help="Remove the images once the build succeded (after pushing)",
        )
        parser.add_argument(
            "--loop",
            default=False,
            action="store_true",
            help="(Developers only) Reuse the same base image, speed up the build",
        )
        parser.add_argument(
            "-u",
            "--username",
            default="duckietown",
            help="The docker registry username to tag the image with",
        )
        parser.add_argument(
            "--registry",
            default=None,
            help="Docker registry to use",
        )
        parser.add_argument(
            "--file",
            default=None,
            help="Path to the Dockerfile to use, relative to the project path",
        )
        parser.add_argument(
            "--recipe",
            default=None,
            help="Path to use if specifying a custom local recipe path",
        )
        parser.add_argument(
            "--recipe-version",
            default=None,
            help="Branch to use if specifying a test branch of the recipes repository",
        )
        parser.add_argument(
            "-b",
            "--base-tag",
            default=None,
            help="Docker tag for the base image. Use when the base image is a development version",
        )
        parser.add_argument(
            "--ci",
            default=False,
            action="store_true",
            help="Overwrites configuration for CI (Continuous Integration) builds",
        )
        parser.add_argument(
            "--ci-force-builder-arch",
            dest="ci_force_builder_arch",
            default=None,
            choices=set(CANONICAL_ARCH.values()),
            help="Forces CI to build on a specific architecture node",
        )
        parser.add_argument(
            "--cloud", default=False, action="store_true", help="Build the image on the cloud"
        )
        parser.add_argument(
            "--stamp", default=False, action="store_true", help="Stamp image with the build time"
        )
        parser.add_argument(
            "-D", "--destination", default=None, help="Docker socket or hostname where to deliver the image"
        )
        parser.add_argument(
            "--docs", default=False, action="store_true", help="Build the code documentation as well"
        )
        parser.add_argument("--quiet", default=False, action="store_true", help="Be less verbose")
        parser.add_argument(
            "--ncpus", default=None, type=int, help="Value to pass as build-arg `NCPUS` to docker build."
        )
        parser.add_argument("-v", "--verbose", default=False, action="store_true", help="Be verbose")
        parser.add_argument(
            "--tag", default=None, help="Overrides 'version' (usually taken to be branch name)"
        )
        parser.add_argument(
            "--login", default=False, action="store_true", help="Login against the registry first"
        )

        # get pre-parsed or parse arguments
        parsed = kwargs.get("parsed", None)
        if not parsed:
            # try to interpret it as a multi-command
            multi = MultiCommand(DTCommand, shell, [("-H", "--machine")], args)
            if multi.is_multicommand:
                multi.execute()
                return
        if not parsed:
            # FIXME: this ignores other arguments
            parsed, remaining = parser.parse_known_args(args=args)

            if remaining:
                dtslogger.info(f"I do not know about these arguments: {remaining}")
        else:
            # combine given args with default values
            default_parsed = parser.parse_args(args=[])
            for k, v in parsed.__dict__.items():
                setattr(default_parsed, k, v)
            parsed = default_parsed
        # ---

        # check version of dtproject
        if parse_version(dtproject.__version__) < (1, 0, 2):
            dtslogger.error("You need a version of 'dtproject' that is newer than or equal to 1.0.2. "
                            f"Detected {dtproject.__version__}. Please, update before continuing.")
            exit(10)

        # CI checks
        if parsed.ci:
            is_production: bool = os.environ["DUCKIETOWN_CI_IS_PRODUCTION"] == "1"
            if is_production:
                release_check_args: SimpleNamespace = SimpleNamespace(ci=True)
                shell.include.devel.release.check.command(shell, [], parsed=release_check_args)

        # variables
        docker_build_args: dict = {}
        labels: dict = {}
        cache_from: Optional[str] = None
        stime: float = time.time()
        registry_to_use: str = parsed.registry or get_registry_to_use(parsed.quiet)
        pip_index_url_to_use: str = get_pip_index_url()
        debug: bool = dtslogger.level <= logging.DEBUG

        # conflicting arguments
        if parsed.push and parsed.loop:
            msg = "Forbidden: You cannot push an image when using the flag `--loop`."
            dtslogger.warn(msg)
            exit(9)

        # load project
        parsed.workdir = os.path.abspath(parsed.workdir)
        project = DTProject(parsed.workdir)

        # check format of dtproject
        if project.distro not in MIN_FORMAT_PER_DISTRO:
            dtslogger.warning(f"Distro '{project.distro}' not recognized, things might not work properly.")
        else:
            min_format_version: int = MIN_FORMAT_PER_DISTRO[project.distro]
            if project.format.version < min_format_version:
                dtslogger.error(f"The distro '{project.distro}' requires a project format version "
                                f"newer than or equal to v{min_format_version}. "
                                f"Detected v{project.format.version}. Please, upgrade your project first.")
                exit(11)

        # project-defined build arguments
        if hasattr(project, "build_args"):
            for key, value in project.build_args.items():
                docker_build_args[key] = value

        # show info about project
        if not parsed.quiet:
            dtslogger.info("Project workspace: {}".format(parsed.workdir))
            shell.include.devel.info.command(shell, args)

        # recipe
        if parsed.recipe is not None:
            if project.needs_recipe:
                recipe_dir: str = os.path.abspath(parsed.recipe)
                dtslogger.info(f"Using custom recipe from '{recipe_dir}'")
                project.set_recipe_dir(recipe_dir)
            else:
                raise UserError("This project does not support recipes")
        elif parsed.recipe_version:
            project.set_recipe_version(parsed.recipe_version)
            dtslogger.info(f"Using recipe version on branch '{parsed.recipe_version}'")
        recipe: Optional[DTProject] = project.recipe

        # tag
        version: str = project.distro

<<<<<<< HEAD
        # parse template version
        try:
            project_template_ver = int(project.type_version)
        except ValueError:
            project_template_ver = -1
=======
        # check if the git HEAD is detached, in that case we try and get the HEAD tag if any otherwise bail
        if project.is_detached():
            head_tag = project.head_version
            if head_tag:
                version = head_tag
            else:
                dtslogger.error(
                    "The repository HEAD is detached. Create a branch or check one out "
                    "before continuing. Aborting."
                )
                exit(8)
>>>>>>> ed7369e1

        # override version
        if parsed.tag:
            dtslogger.info(f"Overriding version {version!r} with {parsed.tag!r}")
            version = parsed.tag

        # sanitize hostname
        if parsed.machine is not None:
            parsed.machine = sanitize_hostname(parsed.machine)

        # duckietown token
        if parsed.ci:
            token: str = os.environ["DUCKIETOWN_CI_DT_TOKEN"]
        else:
            token: Optional[str] = None
            try:
                token = shell.get_dt1_token()
            except Exception:
                dtslogger.warning(
                    "No Duckietown tokens were set using 'dts tok set', some "
                    "functionalities might not be available."
                )
                pass

        # CI builds
        if parsed.ci:
            parsed.pull = True
            parsed.pull_for_cache = True
            parsed.cloud = True
            parsed.push = True
            parsed.rm = True
            parsed.stamp = True
            parsed.manifest = True
            parsed.force_cache = True
            keys_required = ["DT_TOKEN"]
            # TODO: this is temporary given that we have separate accounts for pulling/pushing
            #  from/to DockerHub

            # check that the env variables are set
            for key in keys_required:
                if "DUCKIETOWN_CI_" + key not in os.environ:
                    dtslogger.error(
                        "Variable DUCKIETOWN_CI_{:s} required when building with --ci".format(key)
                    )
                    exit(5)

            # set configuration
            labels[dtlabel("image.authoritative")] = "1"

        # cloud build
        if parsed.cloud:
            if parsed.arch is None:
                dtslogger.error(
                    "When building on the cloud you need to explicitly specify "
                    "a target architecture. Aborting..."
                )
                exit(6)
            if parsed.machine is not None:
                dtslogger.error(
                    "The parameter --machine (-H) cannot be set together with "
                    + "--cloud. Use --destination (-D) if you want to specify "
                    + "a destination for the image. Aborting..."
                )
                exit(4)
            # route the build to the native node
            if parsed.arch not in CLOUD_BUILDERS:
                dtslogger.error(f"No cloud machines found for target architecture {parsed.arch}.")
                exit(3)
            # update machine parameter
            parsed.machine = get_cloud_builder(parsed.arch)
            # in CI, we can force builds on specific architectures
            if parsed.ci_force_builder_arch is not None:
                # force routing to the given architecture node
                if parsed.ci_force_builder_arch not in CLOUD_BUILDERS:
                    dtslogger.error(
                        f"No cloud machines found for (forced) architecture "
                        f"{parsed.ci_force_builder_arch}. Aborting..."
                    )
                    exit(7)
                # update machine parameter
                parsed.machine = get_cloud_builder(parsed.ci_force_builder_arch)
                dtslogger.info(f"Build forced to happen on {parsed.ci_force_builder_arch} CI node")
            # we are not transferring the image back to local when,
            # - we build on CI
            # - we build to push
            if parsed.ci or parsed.push:
                parsed.destination = parsed.machine
            # update destination parameter
            if not parsed.destination:
                parsed.destination = DEFAULT_MACHINE

        # add code labels
        project_head_version = project.head_version if project.is_clean() else "ND"
        project_closest_version = project.closest_version
        labels[dtlabel("code.distro")] = project.distro
        labels[dtlabel("code.version.head")] = project_head_version
        labels[dtlabel("code.version.closest")] = project_closest_version

        # git-based project
        if "git" in project.adapters:
            labels[dtlabel("code.vcs")] = "git"
            labels[dtlabel("code.repository")] = project.name
            labels[dtlabel("code.branch")] = project.version_name
            labels[dtlabel("code.url")] = project.url
        else:
            labels[dtlabel("code.vcs")] = "ND"
            labels[dtlabel("code.repository")] = "ND"
            labels[dtlabel("code.branch")] = "ND"
            labels[dtlabel("code.url")] = "ND"

        # add template labels
        labels[dtlabel("template.name")] = project.type
        labels[dtlabel("template.version")] = project.type_version

        # add configuration labels (template v2+)
        if project.format.version >= 2 and project.format.version <= 3:
            for cfg_name, cfg_data in project.configurations().items():
                label = dtlabel(f"image.configuration.{cfg_name}")
                labels[label] = json.dumps(cfg_data)
        elif project.format.version >= 4:
            # TODO: use containers layer
            pass

        # create docker client
        host: Optional[str] = sanitize_docker_baseurl(parsed.machine)
        docker = DockerClient(host=host, debug=debug)

        # make sure buildx is installed
        if not docker.buildx.is_installed():
            if not parsed.ci:
                install = ask_confirmation(
                    "The CLI plugin for docker 'buildx' is not installed.",
                    question="Do you want to install it?",
                )
                if not install:
                    dtslogger.info("Aborting.")
                    exit(2)
            # install buildx
            dtslogger.info("Installing buildx...")
            install_buildx()
            dtslogger.info("Buildx installed!")

        # ensure docker version
        ensure_docker_version(docker, "1.4.0+")

        # ensure buildx version
        ensure_buildx_version(docker, "0.8.0+")

        # build-arg NCPUS
        ncpu: str = str(get_endpoint_ncpus(parsed.machine)) if parsed.ncpus is None else str(parsed.ncpus)
        docker_build_args["NCPUS"] = ncpu
        dtslogger.debug(f"NCPU set to {ncpu}.")

        # get info about docker endpoint
        if not parsed.quiet:
            dtslogger.info("Retrieving info about Docker endpoint...")
            epoint = docker.info().dict()
            epoint["mem_total"] = human_size(epoint["mem_total"])
            print(DOCKER_INFO.format(**epoint))

        # login client (unless skipped)
        if parsed.login:
            copy_docker_env_into_configuration(shell.shell_config)
            login_client(docker, shell.shell_config, registry_to_use, raise_on_error=parsed.ci)

        # pick the right architecture if not set
        if parsed.arch is None:
            parsed.arch = get_endpoint_architecture(parsed.machine)
            dtslogger.info(f"Target architecture automatically set to {parsed.arch}.")

        # architecture target
        docker_build_args["ARCH"] = parsed.arch

        # create defaults
        image = project.image(
            arch=parsed.arch,
            loop=parsed.loop,
            owner=parsed.username,
            registry=registry_to_use,
            version=version,
        )
        manifest = project.manifest(
            owner=parsed.username,
            registry=registry_to_use,
            version=version,
        )

        # search for launchers (template v2+)
        launchers = []
        if project.format.version >= 2:
            launchers_dir = os.path.join(parsed.workdir, "launchers")
            files = (
                [
                    os.path.join(launchers_dir, f)
                    for f in os.listdir(launchers_dir)
                    if os.path.isfile(os.path.join(launchers_dir, f))
                ]
                if os.path.isdir(launchers_dir)
                else []
            )

            def _has_shebang(f):
                with open(f, "rt") as fin:
                    return fin.readline().startswith("#!")

            launchers = [Path(f).stem for f in files if os.access(f, os.X_OK) or _has_shebang(f)]
            # add launchers to image labels
            labels[dtlabel("code.launchers")] = ",".join(sorted(launchers))

        # development base images
        if parsed.base_tag is not None:
            docker_build_args[DISTRO_KEY[str(project.format.version)]] = parsed.base_tag

        # loop mode (Experimental)
        if parsed.loop:
            docker_build_args["BASE_IMAGE"] = project.name
            docker_build_args["BASE_TAG"] = "-".join([project.distro, parsed.arch])
            labels[dtlabel("image.loop")] = "1"
            # ---
            msg = "WARNING: Experimental mode 'loop' is enabled!. Use with caution."
            dtslogger.warn(msg)

        # custom pip registry
        docker_build_args["PIP_INDEX_URL"] = pip_index_url_to_use
        docker_build_args["DOCKER_REGISTRY"] = project.base_registry or registry_to_use

        # custom build arguments
        for key, value in parsed.build_arg:
            docker_build_args[key] = value

        # additional build contexts
        docker_build_contexts = {}
        # - given via CLI
        for name, path in parsed.build_context:
            docker_build_contexts[name] = path
        # - recipe contexts
        if project.needs_recipe:
            docker_build_contexts[RECIPE_STAGE_NAME] = recipe.path
            docker_build_contexts[MEAT_STAGE_NAME] = project.path

        # cache
        if not parsed.no_cache:
            # check if the endpoint contains an image with the same name
            try:
                docker.image.inspect(image)
                is_present = True
            except NoSuchImage:
                is_present = False
            # ---
            if not is_present:
                if parsed.pull_for_cache:
                    # try to pull the same image so Docker can use it as cache source
                    dtslogger.info(f'Pulling image "{image}" to use as cache...')
                    try:
                        pull_image(image, endpoint=docker, progress=not parsed.ci)
                        is_present = True
                    except KeyboardInterrupt:
                        dtslogger.info("Aborting.")
                        return
                    except (ImageNotFound, BaseException):
                        dtslogger.warning(
                            f'An error occurred while pulling the image "{image}", maybe the '
                            "image does not exist"
                        )
            else:
                dtslogger.info("Found an image with the same name. Using it as cache source.")
            # configure cache
            if parsed.force_cache and is_present:
                cache_from = image

        # stamp image
        build_time = "ND"
        if parsed.stamp:
            if project.is_dirty():
                dtslogger.warning(
                    "Your git index is not clean. You can't stamp an image built "
                    "from a dirty index. The image will not be stamped."
                )
            else:
                # project is clean
                build_time = None
                local_sha = project.sha
                image_labels = None
                # get remote image metadata
                try:
                    image_labels = project.image_labels(
                        parsed.machine,
                        arch=parsed.arch,
                        registry=registry_to_use,
                        owner=parsed.username,
                        version=version,
                    )
                except BaseException as e:
                    dtslogger.warning(f"Cannot fetch image metadata. Reason: {str(e)}")
                if image_labels is None:
                    dtslogger.warning(f"Cannot fetch image metadata for '{image}'.")
                    image_labels = {}
                # ---
                time_label = dtlabel("time")
                sha_label = dtlabel("code.sha")
                dtslogger.debug(
                    f"Remote image labels:\n{json.dumps(image_labels, indent=4, sort_keys=True)}\n"
                )
                if time_label in image_labels and sha_label in image_labels:
                    remote_time = image_labels[time_label]
                    remote_sha = image_labels[sha_label]
                    if remote_sha == local_sha and remote_time != "ND":
                        dtslogger.debug("Identical image found. Reusing cache.")
                        # local and remote SHA match, reuse time
                        build_time = remote_time

        # default build_time
        build_time = build_time or datetime.datetime.utcnow().isoformat()
        dtslogger.debug(f"Image timestamp: {build_time}")
        # add timestamp label
        labels[dtlabel("time")] = build_time
        # add code SHA label (CI only)
        code_sha = project.sha if project.is_clean() else "ND"
        labels[dtlabel("code.sha")] = code_sha

        # path to Dockerfile
        dockerfile: str = os.path.join(parsed.workdir, "Dockerfile")
        if project.needs_recipe:
            dockerfile = recipe.dockerfile
        if parsed.file is not None:
            if project.needs_recipe:
                dockerfile = os.path.abspath(os.path.join(recipe.path, parsed.file))
            else:
                dockerfile = os.path.abspath(os.path.join(parsed.workdir, parsed.file))

        # build options
        buildargs = {
            "file": dockerfile,
            "build_args": docker_build_args,
            "build_contexts": docker_build_contexts,
            "labels": labels,
            "cache": not parsed.no_cache,
            "pull": parsed.pull,
            "push": parsed.push,
            "tags": [image],
            "platforms": [ARCH_TO_PLATFORM[arch] for arch in parsed.arch.split(",")],
        }

        # when building on CI, we also want to push the real tag to the public default registry
        if parsed.ci:
            pimage = project.image(
                arch=parsed.arch,
                loop=parsed.loop,
                owner=parsed.username,
                # NOTE: this is the public default registry
                registry=DEFAULT_REGISTRY,
                # NOTE: this is the repo's branch name only in CI
                version=project.version_name,
            )
            buildargs["tags"].append(pimage)

        # explicit cache source
        if cache_from:
            buildargs["cache_from"] = cache_from

        # tag release images
        if project.is_release():
            rimage = project.image_release(
                arch=parsed.arch,
                owner=parsed.username,
                registry=registry_to_use,
            )
            buildargs["tags"].append(rimage)

        dtslogger.debug("Build arguments:\n%s\n" % json.dumps(buildargs, sort_keys=True, indent=4))

        # build image
        dtslogger.info("Packaging project...")
        buildlog = []
        build = docker.buildx.build(path=parsed.workdir, progress="plain", stream_logs=True, **buildargs)
        try:
            for line in build:
                if not line:
                    continue
                # removed useless counter
                line = _build_line(line)
                try:
                    sys.stdout.write(line)
                    buildlog.append(line)
                except UnicodeEncodeError:
                    pass
                sys.stdout.flush()
        except Exception as e:
            dtslogger.error(f"An error occurred while building the project image:\n{str(e)}")
            exit(1)

        # get resulting image
        dimage: Image = docker.image.inspect(image)
        dtslogger.info("Project packaged successfully!")

        # update manifest
        dmanifest: Optional[Manifest] = None
        if parsed.manifest:
            dtslogger.info(f"Creating manifest with name '{manifest}'...")
            # find list of images available online
            manifest_images: List[str] = []
            for manifest_arch in ARCH_TO_PLATFORM:
                manifest_image = project.image(
                    arch=manifest_arch,
                    loop=parsed.loop,
                    owner=parsed.username,
                    registry=registry_to_use,
                    version=version,
                )
                dtslogger.debug(f" - Checking image {manifest_image}....")
                try:
                    docker.manifest.inspect(manifest_image)
                except NoSuchManifest:
                    dtslogger.debug(f"Image {manifest_image}' not found")
                    continue
                dtslogger.debug(f'Found image {manifest_image} for architecture "{manifest_arch}"')
                manifest_images.append(manifest_image)
            # update manifest
            dtslogger.debug(f"Creating manifest '{manifest}' with images: {manifest_images}")
            docker.buildx.imagetools.create(tags=[manifest], sources=manifest_images)
            # get manifest
            dmanifest = docker.manifest.inspect(manifest)

        # build code docs
        if parsed.docs:
            docs_args = ["--quiet"] * int(not parsed.verbose)
            # build docs
            dtslogger.info("Building documentation...")
            shell.include.devel.docs.build.command(shell, args + docs_args)

        # print out image analysis
        if not parsed.quiet:
            # get image history
            historylog = [
                (layer.id, layer.size, layer.created_by)
                for layer in docker.image.history(image)
            ]

            # round up extra info
            extra_info = []
            # - launchers info
            if len(launchers) > 0:
                extra_info.append("Image launchers:")
                for launcher in sorted(launchers):
                    extra_info.append(" - {:s}".format(launcher))
                extra_info.append(EXTRA_INFO_SEPARATOR)
            # - timing
            extra_info.append("Time: {}".format(human_time(time.time() - stime)))
            # - documentation
            extra_info.append(
                "Documentation: {}".format(
                    colored("Built", "green") if parsed.docs else colored("Skipped", "yellow")
                )
            )
            # - manifest
            if parsed.manifest:
                extra_info.append(f"Manifest: {manifest}")
                for m in dmanifest.manifests:
                    extra_info.append(f" - {str(m.platform.as_string())}")
            # compile extra info
            extra_info = "\n".join(extra_info)

            # run docker image analysis
            ImageAnalyzer.process(buildlog, historylog, codens=100, extra_info=extra_info, nocolor=parsed.ci)

        # perform metadata push (if needed)
        if parsed.ci:
            tags_data = [
                # NOTE: this image tag is modified by the CLI arguments, e.g., X-staging -> X
                {"registry": registry_to_use, "version": project.distro},
                # NOTE: this image tag is pure (no CLI remapping) and refers to the public registry
                {"registry": DEFAULT_REGISTRY, "version": project.version_name},
            ]
            for tag_data in tags_data:
                with NamedTemporaryFile("wt") as fout:
                    metadata = project.ci_metadata(docker, arch=parsed.arch, owner=DEFAULT_OWNER, **tag_data)
                    # add build metadata
                    metadata["build"] = {
                        "args": copy.deepcopy(buildargs),
                        "time": build_time,
                    }
                    metadata["sha"] = dimage.id
                    del metadata["build"]["args"]["labels"]
                    # write to temporary file
                    json.dump(metadata, fout, sort_keys=True, indent=4)
                    fout.flush()
                    # push temporary file
                    remote_fnames = [
                        f"docker/image/{metadata['tag']}/latest.json",
                        f"docker/image/{metadata['tag']}/{dimage.id}.json",
                    ]
                    for remote_fname in remote_fnames:
                        remote_fname = remote_fname.replace(":", "/")
                        dtslogger.debug(f"Pushing metadata file [{remote_fname}]...")
                        shell.include.data.push.command(
                            shell,
                            [],
                            parsed=SimpleNamespace(
                                file=[fout.name],
                                object=[remote_fname],
                                token=token,
                                space="public",
                            ),
                        )

        # perform remove (if needed)
        if parsed.rm:
            # noinspection PyBroadException
            try:
                shell.include.devel.clean.command(shell, [], parsed=copy.deepcopy(parsed))
            except BaseException:
                dtslogger.warn(
                    "We had some issues cleaning up the image on '{:s}'".format(parsed.machine)
                    + ". Just a heads up!"
                )

        # ---
        return True

    @staticmethod
    def complete(shell, word, line):
        return []


class ProjectBuildError(Exception):
    pass


def _build_line(line):
    # each line has format "#{i} [\s*{cur_step}/{tot_steps}] {command}"
    # - remove useless counter "#{i} "
    line: str = line.split(" ", maxsplit=1)[-1]
    # ---
    return line<|MERGE_RESOLUTION|>--- conflicted
+++ resolved
@@ -11,12 +11,8 @@
 from types import SimpleNamespace
 from typing import Optional, List
 
-<<<<<<< HEAD
 from dtproject.utils.misc import dtlabel
 from dt_shell.exceptions import ShellNeedsUpdate
-=======
-from utils.exceptions import ShellNeedsUpdate
->>>>>>> ed7369e1
 
 # NOTE: this is to avoid breaking the user workspace
 try:
@@ -252,8 +248,8 @@
         # ---
 
         # check version of dtproject
-        if parse_version(dtproject.__version__) < (1, 0, 2):
-            dtslogger.error("You need a version of 'dtproject' that is newer than or equal to 1.0.2. "
+        if parse_version(dtproject.__version__) < (1, 0, 4):
+            dtslogger.error("You need a version of 'dtproject' that is newer than or equal to 1.0.4. "
                             f"Detected {dtproject.__version__}. Please, update before continuing.")
             exit(10)
 
@@ -295,6 +291,7 @@
                 exit(11)
 
         # project-defined build arguments
+        # TODO: if this is implemented as an empty dict in DTProject1to3 then we can simplify and avoid hasattr
         if hasattr(project, "build_args"):
             for key, value in project.build_args.items():
                 docker_build_args[key] = value
@@ -320,25 +317,11 @@
         # tag
         version: str = project.distro
 
-<<<<<<< HEAD
         # parse template version
         try:
             project_template_ver = int(project.type_version)
         except ValueError:
             project_template_ver = -1
-=======
-        # check if the git HEAD is detached, in that case we try and get the HEAD tag if any otherwise bail
-        if project.is_detached():
-            head_tag = project.head_version
-            if head_tag:
-                version = head_tag
-            else:
-                dtslogger.error(
-                    "The repository HEAD is detached. Create a branch or check one out "
-                    "before continuing. Aborting."
-                )
-                exit(8)
->>>>>>> ed7369e1
 
         # override version
         if parsed.tag:
