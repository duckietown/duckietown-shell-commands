--- conflicted
+++ resolved
@@ -111,13 +111,10 @@
                             help="The docker registry username that owns the Docker image")
         parser.add_argument('--rm', default=True, action='store_true',
                             help="Whether to remove the container once done")
-<<<<<<< HEAD
+        parser.add_argument('--launcher', default=None,
+                            help="Launcher to invoke inside the container (template v2 or newer)")
         parser.add_argument('--loop', default=False, action='store_true',
                             help="(Experimental) Whether to run the LOOP image")
-=======
-        parser.add_argument('--launcher', default=None,
-                            help="Launcher to invoke inside the container (template v2 or newer)")
->>>>>>> 1cac3a93
         parser.add_argument('-A', '--argument', dest='arguments', default=[], action='append',
                             help="Arguments for the container command")
         parser.add_argument('--runtime', default='docker', type=str,
