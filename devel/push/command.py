--- conflicted
+++ resolved
@@ -61,22 +61,18 @@
             help="the docker registry username to tag the image with",
         )
         parser.add_argument(
-<<<<<<< HEAD
-            "--tag", default=None, help="Overrides 'version' (usually taken to be branch name)"
-=======
             "--stage",
             "--staging",
             dest="staging",
             action="store_true",
             default=False,
-            help="Use staging environment"
+            help="Use staging environment",
         )
         parser.add_argument(
             "--registry",
             type=str,
             default=DEFAULT_REGISTRY,
             help="Use this Docker registry",
->>>>>>> 503bacfa
         )
         parsed, _ = parser.parse_known_args(args=args)
         return parsed
@@ -149,21 +145,24 @@
         image_version = None
         if parsed.staging:
             image_version = project.distro
-        image = project.image(parsed.arch, owner=parsed.username, version=image_version,
-                              registry=parsed.registry, staging=parsed.staging)
+        image = project.image(
+            parsed.arch,
+            owner=parsed.username,
+            version=image_version,
+            registry=parsed.registry,
+            staging=parsed.staging,
+        )
 
         dtslogger.info(f"Pushing image {image}...")
         push_image(image, docker, progress=not parsed.ci, **push_args)
         dtslogger.info("Image successfully pushed!")
         # push release version
         if project.is_release():
-<<<<<<< HEAD
-            image = project.image_release(parsed.arch, owner=parsed.username)
-            image = f"{docker_registry}/{image}"
-=======
-            image = project.image_release(parsed.arch, owner=parsed.username,
-                                          registry=parsed.registry, staging=parsed.staging)
->>>>>>> 503bacfa
+            # image = project.image_release(parsed.arch, owner=parsed.username)
+            # image = f"{docker_registry}/{image}"
+            image = project.image_release(
+                parsed.arch, owner=parsed.username, registry=parsed.registry, staging=parsed.staging
+            )
             dtslogger.info(f"Pushing image {image}...")
             push_image(image, docker, progress=not parsed.ci, **push_args)
             dtslogger.info("Image successfully pushed!")
