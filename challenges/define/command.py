--- conflicted
+++ resolved
@@ -6,6 +6,8 @@
 
 import yaml
 from docker import DockerClient
+from zuper_ipce import IESO, ipce_from_object
+from zuper_typing import debug_print
 
 from challenges.challenges_cmd_utils import wrap_server_operations
 from dt_shell import DTCommandAbs, DTShell, dtslogger
@@ -13,7 +15,6 @@
 from dt_shell.exceptions import UserError
 from dt_shell.utils import indent
 from duckietown_challenges import read_yaml_file
-from duckietown_challenges.utils import tag_from_date
 from duckietown_challenges.challenge import ChallengeDescription, ChallengesConstants
 from duckietown_challenges.cmd_submit_build import (
     BuildResult,
@@ -25,8 +26,7 @@
     get_registry_info,
     RegistryInfo,
 )
-from zuper_ipce import IESO, ipce_from_object
-from zuper_typing import debug_print
+from duckietown_challenges.utils import tag_from_date
 
 
 class DTCommand(DTCommandAbs):
@@ -86,8 +86,10 @@
         base = os.path.dirname(fn)
         dtslogger.info(f'data {data}')
         challenge = ChallengeDescription.from_yaml(data)
-        assert challenge.date_close.tzinfo is not None, (challenge.date_close.tzinfo, challenge.date_open.tzinfo)
-        assert challenge.date_open.tzinfo is not None, (challenge.date_close.tzinfo, challenge.date_open.tzinfo)
+        assert challenge.date_close.tzinfo is not None, (
+        challenge.date_close.tzinfo, challenge.date_open.tzinfo)
+        assert challenge.date_open.tzinfo is not None, (
+        challenge.date_close.tzinfo, challenge.date_open.tzinfo)
 
         dtslogger.info(debug_print(challenge))
         with wrap_server_operations():
@@ -149,18 +151,18 @@
                     pass
                 else:
                     vname = 'AIDO_REGISTRY'
-                    vref = f'${{{vname}}}'
+                    vref = '${%s}' % vname
                     if vref in service.image:
                         value = os.environ.get(vname)
                         service.image = service.image.replace(vref, value)
-
+                    dtslogger.info(f'service = {service}')
                     br = parse_complete_tag(service.image)
                     if br.digest is None:
                         msg = "Finding digest for image %s" % service.image
                         dtslogger.warning(msg)
 
                         # noinspection PyTypeChecker
-                        br_no_registry = replace(br,  tag=None)
+                        br_no_registry = replace(br, tag=None)
                         image_name = get_complete_tag(br_no_registry)
                         image = client.images.pull(image_name, tag=br.tag)
 
@@ -182,13 +184,13 @@
     steps_updated = res["steps_updated"]
 
     if steps_updated:
-        print("Updated challenge %s" % challenge_id)
-        print("The following steps were updated and will be invalidated.")
+        dtslogger.info("Updated challenge %s" % challenge_id)
+        dtslogger.info("The following steps were updated and will be invalidated.")
         for step_name, reason in steps_updated.items():
-            print("\n\n" + indent(reason, " ", step_name + "   "))
+            dtslogger.info("\n\n" + indent(reason, " ", step_name + "   "))
     else:
         msg = "No update needed - the container digests did not change."
-        print(msg)
+        dtslogger.info(msg)
 
 
 def build_image(
@@ -205,8 +207,7 @@
     d = datetime.datetime.now()
     username = get_dockerhub_username()
 
-
-    # do we need the AIDO_REGISTRY arg?
+    # read the content to see if we need the AIDO_REGISTRY arg?
     with open(filename) as _:
         dockerfile = _.read()
 
@@ -228,34 +229,16 @@
     if dopull:
         cmd.append("--pull")
 
-<<<<<<< HEAD
     cmd.extend(["-t", complete, "-f", filename])
-    #
-    # build_options = \
-    #     --build - arg
-    # AIDO_REGISTRY =$(AIDO_REGISTRY) \
-    #                 - -build - arg
-    # PIP_INDEX_URL =$(PIP_INDEX_URL)
-
-    with open(filename) as f:
-        contents =f.read()
+
     env_vars = ['AIDO_REGISTRY', 'PIP_INDEX_URL']
     for v in env_vars:
-        if v not in contents:
+        if v not in dockerfile:
             continue
         val = os.getenv(v)
         if val is not None:
             cmd.append('--build-arg')
             cmd.append(f'{v}={val}')
-
-=======
-    cmd.extend(["-t", complete])
-    cmd.extend(["-f", filename])
-    vname = 'AIDO_REGISTRY'
-    if vname in dockerfile:
-        value = os.environ.get(vname)
-        cmd.extend(['--build-arg', f'{vname}={value}'])
->>>>>>> 73091001
 
     if no_cache:
         cmd.append("--no-cache")
