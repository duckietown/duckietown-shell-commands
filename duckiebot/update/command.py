import argparse

from docker.errors import NotFound

from dt_shell import DTCommandAbs, DTShell, dtslogger
from utils.docker_utils import (
    get_client,
    get_endpoint_architecture,
    get_registry_to_use,
    login_client,
    pull_image,
)
from utils.duckietown_utils import get_distro_version
from utils.misc_utils import sanitize_hostname
from utils.robot_utils import log_event_on_robot

DEFAULT_STACK = "duckietown"
OTHER_IMAGES_TO_UPDATE = [
    # TODO: this is disabled for now, too big for the SD card
<<<<<<< HEAD
    # "duckietown/dt-gui-tools:{distro}-{arch}",
    "duckietown/dt-core:{distro}-{arch}",
    # "duckietown/dt-duckiebot-fifos-bridge:{distro}-{arch}",
    # "duckietown/challenge-aido_lf-baseline-duckietown:{distro}-{arch}",
    # "duckietown/challenge-aido_lf-template-ros:{distro}-{arch}",
=======
    # "{registry}/duckietown/dt-gui-tools:{distro}-{arch}",
    "{registry}/duckietown/dt-core:{distro}-{arch}",
    "{registry}/duckietown/dt-duckiebot-fifos-bridge:{distro}-{arch}",
    "{registry}/duckietown/challenge-aido_lf-baseline-duckietown:{distro}-{arch}",
    "{registry}/duckietown/challenge-aido_lf-template-ros:{distro}-{arch}",
>>>>>>> d60c250a
]


class DTCommand(DTCommandAbs):
    @staticmethod
    def command(shell: DTShell, args):
        prog = "dts duckiebot update"
        parser = argparse.ArgumentParser(prog=prog)
        # define arguments
        parser.add_argument(
            "-s", "--stack", type=str, default=DEFAULT_STACK, help="Name of the Stack to update"
        )
        parser.add_argument(
            "--no-clean", action="store_true", default=False, help="Do NOT perform a clean step"
        )

        parser.add_argument("robot", nargs=1, help="Name of the Robot to update")
        # parse arguments
        parsed = parser.parse_args(args)
        # sanitize arguments
        parsed.robot = parsed.robot[0]
        hostname = sanitize_hostname(parsed.robot)
        registry_to_use = get_registry_to_use()
        # clean duckiebot
        if not parsed.no_clean:
            shell.include.duckiebot.clean.command(shell, [parsed.robot, "--all"])
        # compile image names
        arch = get_endpoint_architecture(hostname)
        distro = get_distro_version(shell)
        images = [
            img.format(registry=registry_to_use, distro=distro, arch=arch) for img in OTHER_IMAGES_TO_UPDATE
        ]
        client = get_client(hostname)
        login_client(client, shell.shell_config, registry_to_use, raise_on_error=False)
        # it looks like the update is going to happen, mark the event
        log_event_on_robot(parsed.robot, "duckiebot/update")
        # do update
        # call `stack up` command
        success = shell.include.stack.up.command(
            shell,
            ["--machine", parsed.robot, "--detach", "--pull", parsed.stack],
        )
        if not success:
            return
        # update non-active images
        for image in images:
            dtslogger.info(f"Pulling image `{image}`...")
            try:
                pull_image(image, client)
            except NotFound:
                dtslogger.error(f"Image '{image}' not found on registry '{registry_to_use}'. " f"Aborting.")
                return
        # clean duckiebot (again)
        if not parsed.no_clean:
            shell.include.duckiebot.clean.command(shell, [parsed.robot, "--all", "--yes", "--untagged"])<|MERGE_RESOLUTION|>--- conflicted
+++ resolved
@@ -17,19 +17,11 @@
 DEFAULT_STACK = "duckietown"
 OTHER_IMAGES_TO_UPDATE = [
     # TODO: this is disabled for now, too big for the SD card
-<<<<<<< HEAD
-    # "duckietown/dt-gui-tools:{distro}-{arch}",
-    "duckietown/dt-core:{distro}-{arch}",
-    # "duckietown/dt-duckiebot-fifos-bridge:{distro}-{arch}",
-    # "duckietown/challenge-aido_lf-baseline-duckietown:{distro}-{arch}",
-    # "duckietown/challenge-aido_lf-template-ros:{distro}-{arch}",
-=======
     # "{registry}/duckietown/dt-gui-tools:{distro}-{arch}",
     "{registry}/duckietown/dt-core:{distro}-{arch}",
     "{registry}/duckietown/dt-duckiebot-fifos-bridge:{distro}-{arch}",
     "{registry}/duckietown/challenge-aido_lf-baseline-duckietown:{distro}-{arch}",
     "{registry}/duckietown/challenge-aido_lf-template-ros:{distro}-{arch}",
->>>>>>> d60c250a
 ]
 
 
