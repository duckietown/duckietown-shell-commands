--- conflicted
+++ resolved
@@ -12,6 +12,7 @@
 
 from utils.docker_utils import get_registry_to_use, get_endpoint_architecture, sanitize_docker_baseurl, \
     get_cloud_builder
+from utils.duckietown_utils import get_distro_version
 from dtproject import DTProject
 from dt_shell.exceptions import ShellNeedsUpdate
 
@@ -198,7 +199,6 @@
         host: Optional[str] = sanitize_docker_baseurl(parsed.machine)
         docker = DockerClient(host=host, debug=debug)
 
-<<<<<<< HEAD
         # pick the right architecture
         dtslogger.info("Retrieving info about Docker endpoint...")
         arch: str = get_endpoint_architecture(parsed.machine)
@@ -397,119 +397,6 @@
             }
             dtslogger.debug(
                 f"Calling docker.run with arguments:\n" f"{json.dumps(args, indent=4, sort_keys=True)}\n"
-=======
-            # build jb (unless skipped)
-            if not parsed.no_build:
-                shell.include.docs.env.build.command(shell, args=[], parsed=SimpleNamespace(
-                    workdir=parsed.workdir,
-                    machine=parsed.machine,
-                    distro=parsed.distro,
-                    embed=parsed.ci,
-                    no_pull=parsed.no_pull,
-                    verbose=parsed.verbose,
-                ))
-            else:
-                if not parsed.build_only:
-                    dtslogger.info(f"Skipping environment build for '{project.name}', reusing last available")
-        else:
-            # use plain JupyterBook
-            tag: str = f"{parsed.distro}-{arch}"
-            jb_image_name: str = f"{registry_to_use}/duckietown/dt-jupyter-book:{tag}"
-
-        # build only stops here
-        if parsed.build_only:
-            return True
-
-    # we know which JupyterBook to use
-    dtslogger.debug(f"Using JupyterBook image '{jb_image_name}'")
-
-    if not parsed.ci:
-        # locations of interest
-        html_dir: str = os.path.join(project.path, "html")
-        pdf_dir: str = os.path.join(project.path, "pdf")
-        volumes: List[Tuple[str, str, str]] = [
-            # source files
-            (project.path, "/book", mount_flags("ro")),
-        ]
-
-        # build HTML
-        build_pdf: bool = parsed.pdf
-        build_html: bool = True
-        if build_html:
-            volumes.append((html_dir, "/out/html", mount_flags("rw")))
-        # build PDF
-        if build_pdf:
-            volumes.append((pdf_dir, "/out/pdf", mount_flags("rw")))
-
-        # build cache
-        if not parsed.no_cache:
-            build_cache: str = HOST_BUILD_CACHE_DIR.format(book=project.name)
-            try:
-                os.makedirs(build_cache, exist_ok=True)
-            except Exception:
-                pass
-            if os.path.exists(build_cache):
-                volumes.append((build_cache, CONTAINER_BUILD_CACHE_DIR, mount_flags("rw")))
-
-        # log reader from container
-        def consume_container_logs(_logs):
-            # consume logs
-            for (stream, line) in _logs:
-                line = line.decode("utf-8")
-                print(line, end="")
-
-        # start the book build process
-        dtslogger.info(f"Building project '{project.name}'...")
-        container_name: str = f"docs-build-{project.name}"
-        args = {
-            "image": jb_image_name,
-            "remove": True,
-            "user": f"{os.getuid()}:{os.getgid()}",
-            "envs": {
-                "BOOK_BRANCH_NAME": project.version_name,
-                "LIBRARY_HOSTNAME": parsed.library,
-                "LIBRARY_DISTRO": DEFAULT_LIBRARY_DISTRO,
-                "DEBUG": "1" if debug else "0",
-                "PRODUCTION_BUILD": "0",
-                "OPTIMIZE_IMAGES": str(int(build_html and parsed.optimize))
-            },
-            "volumes": volumes,
-            "name": container_name,
-            "stream": True
-        }
-        dtslogger.debug(
-            f"Calling docker.run with arguments:\n" f"{json.dumps(args, indent=4, sort_keys=True)}\n"
-        )
-        logs = docker.run(**args)
-        consume_container_logs(logs)
-
-        # print HTML location
-        if build_html:
-            loc: str = os.path.abspath(html_dir)
-            bar: str = "=" * len(loc)
-            spc: str = " " * len(loc)
-            dtslogger.info(
-                f"\n\n"
-                f"====================={bar}=====\n"
-                f"|                    {spc}    |\n"
-                f"|    HTML artifacts: {loc}    |\n"
-                f"|                    {spc}    |\n"
-                f"====================={bar}=====\n"
-            )
-
-        # print PDF location
-        if build_pdf:
-            loc: str = os.path.abspath(os.path.join(pdf_dir, "book.pdf"))
-            bar: str = "=" * len(loc)
-            spc: str = " " * len(loc)
-            dtslogger.info(
-                f"\n\n"
-                f"==================={bar}=====\n"
-                f"|                  {spc}    |\n"
-                f"|    PDF artifact: {loc}    |\n"
-                f"|                  {spc}    |\n"
-                f"==================={bar}=====\n"
->>>>>>> 85617649
             )
             logs = docker.run(**args)
             consume_container_logs(logs)