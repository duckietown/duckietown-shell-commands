--- conflicted
+++ resolved
@@ -148,17 +148,11 @@
             pull_if_not_exist(client, image)
 
         if parsed.image is None:
-<<<<<<< HEAD
-            ci = get_last_commit('duckietown', 'dt-gui-tools', 'ente')
-
-            im = client.images.get(image)
-=======
             try:
-                ci = get_last_commit("duckietown", "dt-gui-tools", "daffy")
+                ci = get_last_commit("duckietown", "dt-gui-tools", "ente")
             except Exception:
                 dtslogger.warning("We could not check for updates, just a heads up.")
                 ci = None
->>>>>>> d60c250a
 
             if ci is not None:
                 im = client.images.get(image)
