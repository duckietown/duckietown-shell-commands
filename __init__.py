# This is a default __init__ file for the Duckietown Shell commands
#
# Maintainer: Andrea F. Daniele

# import current command
try:
    from .command import *
except ImportError:
    pass

import glob
# import subcommands
from os.path import dirname, basename, isdir

modules = glob.glob(dirname(__file__) + "/*")

# load submodules
for mod in [m for m in modules if isdir(m) and basename(m) != 'lib']:
<<<<<<< HEAD
    try: exec( 'import %s' % basename(mod) )
    except ImportError: pass
=======
    exec('import %s' % basename(mod))
>>>>>>> 0e7d6ad7
<|MERGE_RESOLUTION|>--- conflicted
+++ resolved
@@ -16,9 +16,5 @@
 
 # load submodules
 for mod in [m for m in modules if isdir(m) and basename(m) != 'lib']:
-<<<<<<< HEAD
     try: exec( 'import %s' % basename(mod) )
-    except ImportError: pass
-=======
-    exec('import %s' % basename(mod))
->>>>>>> 0e7d6ad7
+    except ImportError: pass