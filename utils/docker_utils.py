--- conflicted
+++ resolved
@@ -522,7 +522,6 @@
                 loader = 'Downloading .'
             print(loader, end='\r', flush=True)
 
-<<<<<<< HEAD
 def build_if_not_exist(client, image_path, tag):
     from docker.api import build
     from docker.errors import ImageNotFound, BuildError
@@ -542,25 +541,6 @@
     except BuildError as e:
         print('Unable to build, reason: {} '.format(str(e)))
 
-    #try:
-    #    client.images.get(tag)
-    #    dtslogger.error("Image already exists.")
-    #except ImageNotFound:
-    #    dtslogger.info("Building the {} image ...".format(tag))
-    #    try:
-    #        #loader = 'Building .'
-    #        for line in client.api.build(
-    #            path = image_path, nocache=True, 
-    #            rm=True,
-    #            tag=tag, 
-    #            dockerfile=image_path+"/Dockerfile"):
-    #            try :
-    #                sys.stdout.write(json.loads(line.decode("utf-8"))['stream'])
-    #            except Exception:
-    #                pass
-    #    except BuildError as e:
-    #        print('Unable to build, reason: {} '.format(str(e)))
-=======
 
 def build_logs_to_string(build_logs):
     """
@@ -579,5 +559,4 @@
         for k, v in l.items():
             if k == 'stream':
                 s+=str(v)
-    return s
->>>>>>> 4f83dd7c
+    return s