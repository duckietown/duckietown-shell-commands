import dt_shell
from dt_shell import UserError

__all__ = [
    "ShellNeedsUpdate",
    "InvalidUserInput",
    "RecipeProjectNotFound",
    "SecretNotFound",
    "NetworkingError",
]


class ShellNeedsUpdate(Exception):
    def __init__(self, needed: str):
        self._version_needed: str = needed
        self._current_version: str = dt_shell.__version__

    @property
    def current_version(self) -> str:
        return self._current_version

    @property
    def version_needed(self) -> str:
        return self._version_needed


class InvalidUserInput(UserError):
    pass


class RecipeProjectNotFound(UserError):
    pass


class SecretNotFound(UserError):
    pass


<<<<<<< HEAD
class UserAborted(UserError):
=======
class NetworkingError(UserError):
>>>>>>> df9b671a
    pass<|MERGE_RESOLUTION|>--- conflicted
+++ resolved
@@ -36,9 +36,9 @@
     pass
 
 
-<<<<<<< HEAD
 class UserAborted(UserError):
-=======
+    pass
+
+
 class NetworkingError(UserError):
->>>>>>> df9b671a
     pass