--- conflicted
+++ resolved
@@ -2,11 +2,7 @@
 services:
 
   core:
-<<<<<<< HEAD
-    image: duckietown/dt-core:ente-${ARCH}
-=======
     image: ${REGISTRY}/duckietown/dt-core:daffy-${ARCH}
->>>>>>> d60c250a
     container_name: core
     restart: unless-stopped
     network_mode: host
